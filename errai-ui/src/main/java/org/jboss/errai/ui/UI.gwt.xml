<!--
  ~ Copyright 2011 JBoss, by Red Hat, Inc
  ~
  ~ Licensed under the Apache License, Version 2.0 (the "License");
  ~ you may not use this file except in compliance with the License.
  ~ You may obtain a copy of the License at
  ~
  ~    http://www.apache.org/licenses/LICENSE-2.0
  ~
  ~ Unless required by applicable law or agreed to in writing, software
  ~ distributed under the License is distributed on an "AS IS" BASIS,
  ~ WITHOUT WARRANTIES OR CONDITIONS OF ANY KIND, either express or implied.
  ~ See the License for the specific language governing permissions and
  ~ limitations under the License.
  -->

<!DOCTYPE module PUBLIC "-//Google Inc.//DTD Google Web Toolkit 2.0//EN"
        "http://google-web-toolkit.googlecode.com/svn/releases/2.0/distro-source/core/src/gwt-module.dtd">
<module>
  <inherits name='com.google.gwt.user.User'/>
  <inherits name="com.google.gwt.resources.Resources" />
  <inherits name='org.jboss.errai.ioc.Container'/>
  <inherits name='org.jboss.errai.enterprise.CDI'/>
  <inherits name="org.jboss.errai.databinding.DataBinding" />
  
<<<<<<< HEAD
  <!--<inherits name="com.google.gwt.logging.Logging"/>-->
=======
  <inherits name="com.google.gwt.logging.Logging"/>
  <set-property name="gwt.logging.popupHandler" value="DISABLED"/>
>>>>>>> 45c6c119
  
  <source path="client" />
  <source path="shared" />
</module><|MERGE_RESOLUTION|>--- conflicted
+++ resolved
@@ -23,13 +23,9 @@
   <inherits name='org.jboss.errai.enterprise.CDI'/>
   <inherits name="org.jboss.errai.databinding.DataBinding" />
   
-<<<<<<< HEAD
-  <!--<inherits name="com.google.gwt.logging.Logging"/>-->
-=======
   <inherits name="com.google.gwt.logging.Logging"/>
   <set-property name="gwt.logging.popupHandler" value="DISABLED"/>
->>>>>>> 45c6c119
-  
+
   <source path="client" />
   <source path="shared" />
 </module>