<!-- ~ Copyright 2009 JBoss, a divison Red Hat, Inc ~ ~ Licensed under the 
  Apache License, Version 2.0 (the "License"); ~ you may not use this file 
  except in compliance with the License. ~ You may obtain a copy of the License 
  at ~ ~ http://www.apache.org/licenses/LICENSE-2.0 ~ ~ Unless required by 
  applicable law or agreed to in writing, software ~ distributed under the 
  License is distributed on an "AS IS" BASIS, ~ WITHOUT WARRANTIES OR CONDITIONS 
  OF ANY KIND, either express or implied. ~ See the License for the specific 
  language governing permissions and ~ limitations under the License. -->

<project xmlns="http://maven.apache.org/POM/4.0.0" xmlns:xsi="http://www.w3.org/2001/XMLSchema-instance"
  xsi:schemaLocation="http://maven.apache.org/POM/4.0.0 http://maven.apache.org/maven-v4_0_0.xsd">
  <modelVersion>4.0.0</modelVersion>
  <name>Errai::Common</name>
  <groupId>org.jboss.errai</groupId>
  <artifactId>errai-common</artifactId>
<<<<<<< HEAD
  <version>2.1-SNAPSHOT</version>
=======
  <version>2.0.2-SNAPSHOT</version>
>>>>>>> cca52de0
  <packaging>jar</packaging>

  <!-- Parent -->
  <parent>
    <groupId>org.jboss.errai</groupId>
    <artifactId>errai-parent</artifactId>
<<<<<<< HEAD
    <version>2.1-SNAPSHOT</version>
=======
    <version>2.0.2-SNAPSHOT</version>
>>>>>>> cca52de0
    <relativePath>../pom.xml</relativePath>
  </parent>

  <dependencies>
    <dependency>
      <groupId>com.google.gwt</groupId>
      <artifactId>gwt-user</artifactId>
      <scope>provided</scope>
    </dependency>
    
     <dependency>
      <groupId>com.google.gwt</groupId>
      <artifactId>gwt-dev</artifactId>
      <scope>provided</scope>
    </dependency>

    <dependency>
      <groupId>com.google.inject</groupId>
      <artifactId>guice</artifactId>
      <scope>provided</scope>
    </dependency>

    <dependency>
      <groupId>org.jboss</groupId>
      <artifactId>jboss-vfs</artifactId>
      <version>3.0.1.GA</version>
      <scope>provided</scope>
    </dependency>

    <dependency>
      <groupId>org.jboss.errai.reflections</groupId>
      <artifactId>reflections</artifactId>
      <version>${project.version}</version>
      <exclusions>
        <exclusion>
          <groupId>javax.servlet</groupId>
          <artifactId>servlet-api</artifactId>
        </exclusion>
        <exclusion>
          <groupId>com.google.code.gson</groupId>
          <artifactId>gson</artifactId>
        </exclusion>
        <exclusion>
          <groupId>ch.qos.logback</groupId>
          <artifactId>logback-classic</artifactId>
        </exclusion>
      </exclusions>
    </dependency>

    <dependency>
      <groupId>junit</groupId>
      <artifactId>junit</artifactId>
      <version>4.8.1</version>
      <scope>test</scope>
    </dependency>
    
    <dependency>
      <groupId>org.jboss.shrinkwrap</groupId>
      <artifactId>shrinkwrap-api</artifactId>
      <version>1.0.0-beta-5</version>
      <scope>test</scope>
    </dependency>
    
    <dependency>
      <groupId>org.jboss.shrinkwrap</groupId>
      <artifactId>shrinkwrap-impl-base</artifactId>
      <version>1.0.0-beta-5</version>
      <scope>test</scope>
    </dependency>
    
  </dependencies>
</project><|MERGE_RESOLUTION|>--- conflicted
+++ resolved
@@ -13,22 +13,13 @@
   <name>Errai::Common</name>
   <groupId>org.jboss.errai</groupId>
   <artifactId>errai-common</artifactId>
-<<<<<<< HEAD
-  <version>2.1-SNAPSHOT</version>
-=======
-  <version>2.0.2-SNAPSHOT</version>
->>>>>>> cca52de0
   <packaging>jar</packaging>
 
   <!-- Parent -->
   <parent>
     <groupId>org.jboss.errai</groupId>
     <artifactId>errai-parent</artifactId>
-<<<<<<< HEAD
     <version>2.1-SNAPSHOT</version>
-=======
-    <version>2.0.2-SNAPSHOT</version>
->>>>>>> cca52de0
     <relativePath>../pom.xml</relativePath>
   </parent>
 
