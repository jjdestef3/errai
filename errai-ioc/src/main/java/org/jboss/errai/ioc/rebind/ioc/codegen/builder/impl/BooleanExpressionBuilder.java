--- conflicted
+++ resolved
@@ -50,13 +50,8 @@
             if (rhs != null)
                 operator.assertCanBeApplied(GenUtil.generate(context, rhs).getType());
         }
-<<<<<<< HEAD
-        
+
         return ((lhs != null) ? lhs.generate(context) : lhsExpr)
-=======
-
-        return (lhs != null) ? lhs.generate(context) : lhsExpr
->>>>>>> 7a09088e
                 + ((operator != null) ? (" " + operator.getCanonicalString()) : "")
                 + ((rhs != null) ? (" " + rhs.generate(context)) : "");
     }
