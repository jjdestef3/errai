/*
 * Copyright 2011 JBoss, a divison Red Hat, Inc
 *
 * Licensed under the Apache License, Version 2.0 (the "License");
 * you may not use this file except in compliance with the License.
 * You may obtain a copy of the License at
 *
 *    http://www.apache.org/licenses/LICENSE-2.0
 *
 * Unless required by applicable law or agreed to in writing, software
 * distributed under the License is distributed on an "AS IS" BASIS,
 * WITHOUT WARRANTIES OR CONDITIONS OF ANY KIND, either express or implied.
 * See the License for the specific language governing permissions and
 * limitations under the License.
 */

package org.jboss.errai.ioc.rebind.ioc.codegen.builder.impl;

import org.jboss.errai.ioc.rebind.ioc.codegen.Builder;
import org.jboss.errai.ioc.rebind.ioc.codegen.Context;
import org.jboss.errai.ioc.rebind.ioc.codegen.Statement;
import org.jboss.errai.ioc.rebind.ioc.codegen.builder.callstack.CallElement;
import org.jboss.errai.ioc.rebind.ioc.codegen.builder.callstack.CallWriter;
import org.jboss.errai.ioc.rebind.ioc.codegen.meta.MetaClass;

/**
 * Base class of all {@link StatementBuilder}s
 *
 * @author Christian Sadilek <csadilek@redhat.com>
 */
public abstract class AbstractStatementBuilder implements Statement, Builder {
  protected Context context = null;
  protected CallElementBuilder callElementBuilder;

  protected AbstractStatementBuilder(Context context, CallElementBuilder callElementBuilder) {
    this(context);
    this.callElementBuilder = callElementBuilder;
  }

  protected AbstractStatementBuilder(Context context) {
    if (context == null) {
      context = Context.create();
    }

    this.context = context;
    this.callElementBuilder = new CallElementBuilder();
  }

  public Context getContext() {
    return context;
  }

  public String generate(Context context) {
    CallWriter writer = new CallWriter();
    callElementBuilder.getRootElement().handleCall(writer, context, null);
    return writer.getCallString();
  }

<<<<<<< HEAD
    public MetaClass getType() {
        if(callElementBuilder.getCallElement()==null) {
            return null;
        }
=======
  public void appendCallElement(CallElement element) {
    callElementBuilder.appendCallElement(element);
  }
>>>>>>> 9871d9c8

  public MetaClass getType() {
    if (callElementBuilder.getCallElement() == null)
      return null;

    return callElementBuilder.getCallElement().getResultType();
  }

  public String toJavaString() {
    return generate(context);
  }
}<|MERGE_RESOLUTION|>--- conflicted
+++ resolved
@@ -56,16 +56,9 @@
     return writer.getCallString();
   }
 
-<<<<<<< HEAD
-    public MetaClass getType() {
-        if(callElementBuilder.getCallElement()==null) {
-            return null;
-        }
-=======
   public void appendCallElement(CallElement element) {
     callElementBuilder.appendCallElement(element);
   }
->>>>>>> 9871d9c8
 
   public MetaClass getType() {
     if (callElementBuilder.getCallElement() == null)
