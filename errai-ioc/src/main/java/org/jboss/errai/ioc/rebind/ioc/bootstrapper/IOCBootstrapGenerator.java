--- conflicted
+++ resolved
@@ -31,10 +31,6 @@
 import org.jboss.errai.codegen.builder.BlockBuilder;
 import org.jboss.errai.codegen.builder.ClassStructureBuilder;
 import org.jboss.errai.codegen.builder.impl.BlockBuilderImpl;
-<<<<<<< HEAD
-=======
-import org.jboss.errai.codegen.meta.MetaClass;
->>>>>>> f1accdfc
 import org.jboss.errai.codegen.meta.MetaField;
 import org.jboss.errai.codegen.meta.MetaMethod;
 import org.jboss.errai.codegen.meta.impl.build.BuildMetaClass;
@@ -247,13 +243,6 @@
             .initializesWith(Stmt.loadVariable(procContext.getContextVariableReference().getName())
                                 .invoke("getRootContext")).finish();
 
-<<<<<<< HEAD
-=======
-    final BlockBuilder builder = new BlockBuilderImpl(classBuilder.getClassDefinition().getStaticInitializer(), null);
-
-    _doRunnableTasks(beforeTasks, builder);
->>>>>>> f1accdfc
-
     final BlockBuilder builder = new BlockBuilderImpl(classBuilder.getClassDefinition().getStaticInitializer(), null);
 
     _doRunnableTasks(beforeTasks, builder);
