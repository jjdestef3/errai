--- conflicted
+++ resolved
@@ -78,19 +78,12 @@
     private Variable createLoopVar(Variable collectionVar) {
 
         // infer the loop variable type
-<<<<<<< HEAD
-        MetaClass loopVarType = new JavaReflectionClass(Object.class);
+        MetaClass loopVarType = MetaClassFactory.get(Object.class);
         if (collectionVar.getType().getParameterizedTypes().length > 0) {
             loopVarType = collectionVar.getType().getParameterizedTypes()[0];
         } else if (getVariableComponentType(collectionVar) != null) {
             loopVarType = getVariableComponentType(collectionVar);
-=======
-        MetaClass loopVarType = MetaClassFactory.get(Object.class);
-        if (sequenceVar.getType().getParameterizedTypes().length > 0) {
-            loopVarType = sequenceVar.getType().getParameterizedTypes()[0];
-        } else if (getVariableComponentType(sequenceVar) != null) {
-            loopVarType = getVariableComponentType(sequenceVar);
->>>>>>> 9218e9b6
+
         }
 
         // try the use the provided loop var type if possible
