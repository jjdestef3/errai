/*
 * Copyright 2011 JBoss, by Red Hat, Inc
 *
 * Licensed under the Apache License, Version 2.0 (the "License");
 * you may not use this file except in compliance with the License.
 * You may obtain a copy of the License at
 *
 *    http://www.apache.org/licenses/LICENSE-2.0
 *
 * Unless required by applicable law or agreed to in writing, software
 * distributed under the License is distributed on an "AS IS" BASIS,
 * WITHOUT WARRANTIES OR CONDITIONS OF ANY KIND, either express or implied.
 * See the License for the specific language governing permissions and
 * limitations under the License.
 */

package org.jboss.errai.ioc.rebind.ioc.builtin;

import org.jboss.errai.bus.client.ErraiBus;
import org.jboss.errai.bus.client.api.Local;
import org.jboss.errai.bus.client.framework.Subscription;
import org.jboss.errai.bus.server.annotations.Service;
import org.jboss.errai.codegen.Parameter;
import org.jboss.errai.codegen.Statement;
import org.jboss.errai.codegen.builder.AnonymousClassStructureBuilder;
import org.jboss.errai.codegen.builder.BlockBuilder;
import org.jboss.errai.codegen.builder.impl.ObjectBuilder;
import org.jboss.errai.codegen.meta.MetaClass;
import org.jboss.errai.codegen.util.Refs;
import org.jboss.errai.codegen.util.Stmt;
import org.jboss.errai.ioc.client.api.CodeDecorator;
import org.jboss.errai.ioc.client.container.DestructionCallback;
import org.jboss.errai.ioc.rebind.ioc.extension.IOCDecoratorExtension;
import org.jboss.errai.ioc.rebind.ioc.injector.InjectUtil;
import org.jboss.errai.ioc.rebind.ioc.injector.api.InjectableInstance;
import org.jboss.errai.ioc.rebind.ioc.injector.api.InjectionContext;

import java.lang.annotation.Annotation;
import java.util.Arrays;
import java.util.List;

import static org.jboss.errai.codegen.meta.MetaClassFactory.parameterizedAs;
import static org.jboss.errai.codegen.meta.MetaClassFactory.typeParametersOf;
import static org.jboss.errai.ioc.util.MessageCallbackWrapper.wrapMessageCallbackInAsync;

@SuppressWarnings("UnusedDeclaration")
@CodeDecorator
public class ServiceIOCExtension extends IOCDecoratorExtension<Service> {
  public ServiceIOCExtension(Class<Service> decoratesWith) {
    super(decoratesWith);
  }

  @Override
  public List<? extends Statement> generateDecorator(InjectableInstance<Service> injectableInstance) {
    final InjectionContext ctx = injectableInstance.getInjectionContext();

    /**
     * Ensure the the container generates a stub to internally expose the field if it's private.
     */
    injectableInstance.ensureMemberExposed();

<<<<<<< HEAD
    // final Statement busHandle = ctx.getInjector(MessageBus.class).getBeanInstance(injectableInstance);
=======
   // final Statement busHandle = ctx.getInjector(MessageBus.class).getBeanInstance(injectableInstance);
>>>>>>> 4bc69dbc

    /**
     * Figure out the service name;
     */
    final String svcName = injectableInstance.getAnnotation().value().equals("")
            ? injectableInstance.getMemberName() : injectableInstance.getAnnotation().value();

    boolean local = false;
    for (Annotation a : injectableInstance.getQualifiers()) {
      if (Local.class.equals(a.annotationType())) {
        local = true;
      }
    }

    final String varName = InjectUtil.getUniqueVarName();

    Statement subscribeStatement;

    if (local) {
<<<<<<< HEAD
      subscribeStatement = Stmt.invokeStatic(ErraiBus.class, "get")
              .invoke("subscribeLocal", svcName, wrapMessageCallbackInAsync(injectableInstance.getValueStatement()));
    }
    else {
      subscribeStatement = Stmt.invokeStatic(ErraiBus.class, "get")
=======
      subscribeStatement =  Stmt.invokeStatic(ErraiBus.class, "get")
              .invoke("subscribeLocal", svcName, wrapMessageCallbackInAsync(injectableInstance.getValueStatement()));
    }
    else {
      subscribeStatement =  Stmt.invokeStatic(ErraiBus.class, "get")
>>>>>>> 4bc69dbc
              .invoke("subscribe", svcName, wrapMessageCallbackInAsync(injectableInstance.getValueStatement()));
    }

    Statement declareVar = Stmt.declareVariable(Subscription.class).asFinal().named(varName)
            .initializeWith(subscribeStatement);

    final MetaClass destructionCallbackType =
            parameterizedAs(DestructionCallback.class, typeParametersOf(injectableInstance.getEnclosingType()));

    // register a destructor to unregister the service when the bean is destroyed.
    final BlockBuilder<AnonymousClassStructureBuilder> destroyMeth
            = ObjectBuilder.newInstanceOf(destructionCallbackType).extend()
            .publicOverridesMethod("destroy", Parameter.of(injectableInstance.getEnclosingType(), "obj", true))
            .append(Stmt.loadVariable(varName).invoke("remove"));

    Statement descrCallback = Stmt.create().loadVariable("context").invoke("addDestructionCallback",
            Refs.get(injectableInstance.getInjector().getVarName()), destroyMeth.finish().finish());


    return Arrays.asList(declareVar, descrCallback);
  }
}<|MERGE_RESOLUTION|>--- conflicted
+++ resolved
@@ -59,12 +59,6 @@
      */
     injectableInstance.ensureMemberExposed();
 
-<<<<<<< HEAD
-    // final Statement busHandle = ctx.getInjector(MessageBus.class).getBeanInstance(injectableInstance);
-=======
-   // final Statement busHandle = ctx.getInjector(MessageBus.class).getBeanInstance(injectableInstance);
->>>>>>> 4bc69dbc
-
     /**
      * Figure out the service name;
      */
@@ -83,19 +77,11 @@
     Statement subscribeStatement;
 
     if (local) {
-<<<<<<< HEAD
       subscribeStatement = Stmt.invokeStatic(ErraiBus.class, "get")
               .invoke("subscribeLocal", svcName, wrapMessageCallbackInAsync(injectableInstance.getValueStatement()));
     }
     else {
       subscribeStatement = Stmt.invokeStatic(ErraiBus.class, "get")
-=======
-      subscribeStatement =  Stmt.invokeStatic(ErraiBus.class, "get")
-              .invoke("subscribeLocal", svcName, wrapMessageCallbackInAsync(injectableInstance.getValueStatement()));
-    }
-    else {
-      subscribeStatement =  Stmt.invokeStatic(ErraiBus.class, "get")
->>>>>>> 4bc69dbc
               .invoke("subscribe", svcName, wrapMessageCallbackInAsync(injectableInstance.getValueStatement()));
     }
 
