--- conflicted
+++ resolved
@@ -22,43 +22,26 @@
                 .invoke("endsWith", "abc")
                 .if_(null);
 
-<<<<<<< HEAD
-        assertEquals("Failed to generate empty if block using no rhs", "if (str.endsWith(\"abc\")) { }\n", s.generate(Context.create()));
-=======
-        assertEquals("Failed to generate empty if block using no rhs", EMPTY_IF_BLOCK_RESULT_NO_RHS, s.generate());
->>>>>>> b1bc16a9
+        assertEquals("Failed to generate empty if block using no rhs", EMPTY_IF_BLOCK_RESULT_NO_RHS, s.generate(Context.create()));
     }
 
     @Test
     public void testIfElseBlockUsingNoRhs() {
         Statement s = StatementBuilder.create()
-<<<<<<< HEAD
                 .addVariable("str", String.class)
                 .loadVariable("str")
                 .invoke("endsWith", "abc")
                 .if_(ContextBuilder.create().declareVariable("n", Integer.class).initializeWith(0))
                 .else_(ContextBuilder.create().declareVariable("n", Integer.class).initializeWith(1));
 
-        assertEquals("Failed to generate empty if block using no rhs", "if (str.endsWith(\"abc\")) { " +
-                "java.lang.Integer n = 0;\n} else { java.lang.Integer n = 1;\n}\n", s.generate(Context.create()));
+        assertEquals("Failed to generate empty if block using no rhs", IF_ELSE_BLOCK_RESULT_NO_RHS, s.generate(Context.create()));
     }
-=======
-            .addVariable("str", String.class)
-            .loadVariable("str")
-            .invoke("endsWith", "abc")
-            .if_(ContextBuilder.create().declareVariable("n", Integer.class).initializeWith(0))
-            .else_(ContextBuilder.create().declareVariable("n", Integer.class).initializeWith(1));
-        
-        assertEquals("Failed to generate empty if block using no rhs", IF_ELSE_BLOCK_RESULT_NO_RHS, s.generate());
-   }
->>>>>>> b1bc16a9
 
     @Test
     public void testIfElseIfBlockUsingNoRhs() {
         Context c = ContextBuilder.create().addVariable("s", String.class).addVariable("n", Integer.class).getContext();
 
         Statement s = StatementBuilder.create(c)
-<<<<<<< HEAD
                 .loadVariable("s")
                 .invoke("endsWith", "abc")
                 .if_(StatementBuilder.create(c).loadVariable("n").assignValue(0),
@@ -67,9 +50,8 @@
                                 .if_(StatementBuilder.create(c).loadVariable("n").assignValue(1))
                                 .else_(StatementBuilder.create(c).loadVariable("n").assignValue(2)));
 
-        assertEquals("Failed to generate if - else if block using no rhs", "if (s.endsWith(\"abc\")) { " +
-                "n = 0;\n} else if (s.startsWith(\"def\")) {\nn = 1;\n} else {\nn=2;\n}\n",
-                s.generate(c));
+        assertEquals("Failed to generate if - else if - else block using no rhs",
+                IF_ELSEIF_ELSE_BLOCK_RESULT_NO_RHS, s.generate(Context.create()));
     }
 
     @Test
@@ -79,30 +61,7 @@
                 .loadVariable("n")
                 .if_(BooleanOperator.Equals, 1, null);
 
-        assertEquals("Failed to generate empty if block using a literal rhs", "if (n == 1) { }\n", s.generate(Context.create()));
+        assertEquals("Failed to generate empty if block using a literal rhs",
+                EMPTY_IF_BLOCK_RESULT_LITERAL_RHS, s.generate(Context.create()));
     }
-=======
-            .loadVariable("s")
-            .invoke("endsWith", "abc")
-            .if_(StatementBuilder.create(c).loadVariable("n").assignValue(0), 
-                    StatementBuilder.create(c).loadVariable("s")
-                    .invoke("startsWith", "def")
-                    .if_(StatementBuilder.create(c).loadVariable("n").assignValue(1))
-                    .else_(StatementBuilder.create(c).loadVariable("n").assignValue(2)));
-        
-        assertEquals("Failed to generate if - else if - else block using no rhs", 
-                IF_ELSEIF_ELSE_BLOCK_RESULT_NO_RHS, s.generate());
-   }
-
-   @Test
-   public void testEmptyIfBlockUsingLiteralRhs() {
-       Statement s = StatementBuilder.create()
-           .addVariable("n", int.class)
-           .loadVariable("n")
-           .if_(BooleanOperator.Equals, 1, null);
-       
-       assertEquals("Failed to generate empty if block using a literal rhs", 
-               EMPTY_IF_BLOCK_RESULT_LITERAL_RHS, s.generate());
-   }
->>>>>>> b1bc16a9
 }