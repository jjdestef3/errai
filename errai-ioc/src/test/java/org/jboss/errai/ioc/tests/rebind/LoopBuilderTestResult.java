/*
 * Copyright 2011 JBoss, a divison Red Hat, Inc
 *
 * Licensed under the Apache License, Version 2.0 (the "License");
 * you may not use this file except in compliance with the License.
 * You may obtain a copy of the License at
 *
 *    http://www.apache.org/licenses/LICENSE-2.0
 *
 * Unless required by applicable law or agreed to in writing, software
 * distributed under the License is distributed on an "AS IS" BASIS,
 * WITHOUT WARRANTIES OR CONDITIONS OF ANY KIND, either express or implied.
 * See the License for the specific language governing permissions and
 * limitations under the License.
 */

package org.jboss.errai.ioc.tests.rebind;

/**
 * Expected test results for the {@link LoopBuilderTest}
 * 
 * @author Christian Sadilek <csadilek@redhat.com>
 */
public interface LoopBuilderTestResult {

  public static final String FOREACH_RESULT_STRING_IN_LIST =
      "   for (java.lang.String element : list) {" +
          "\n}";

  public static final String FOREACH_RESULT_STRING_IN_ARRAY_ONE_STATEMENT =
      "   for (java.lang.String element : list) {" +
          " \nnew java.lang.String();" +
          "\n}";

  public static final String FOREACH_RESULT_OBJECT_IN_LIST_TWO_STATEMENTS =
      "   for (java.lang.Object element : list) {" +
          " \nnew java.lang.String();" +
          " \nnew java.lang.Object();" +
          "\n}";

  public static final String FOREACH_RESULT_OBJECT_IN_LIST =
      "   for (java.lang.Object element : list) {" +
          "\n}";

  public static final String FOREACH_RESULT_NESTED_STRING_IN_LIST =
      "     for (java.lang.String element : list) {" +
          " \nfor (java.lang.String anotherElement : anotherList) {" +
          "   \nnew java.lang.String();" +
          " \n};" +
          "\n}";

  public static final String FOREACH_RESULT_KEYSET_LOOP =
      "   for (java.lang.Object key : map.keySet()) {" +
          "\n}";

  public static final String FOREACH_RESULT_LITERAL_STRING_ARRAY =
      "   for (java.lang.String s : new java.lang.String[] {\"s1\", \"s2\"}) {" +
          " \ns.getBytes();" +
          "\n}";

  public static final String WHILE_RESULT_EMPTY =
      "   while (b) { }";

  public static final String WHILE_RESULT_WITH_BODY =
      "   while (b) {\nb = false;\n}";

  public static final String WHILE_RESULT_RHS_EMPTY =
      "   while (str.length() >= 2) { }";
<<<<<<< HEAD
  
  public static final String WHILE_RESULT_NESTED_RHS_EMPTY =
    "   while ((str != null) && (str.length() > 0)) { }";
=======

  public static final String WHILE_RESULT_NESTED_RHS_EMPTY =
      "   while ((str != null) && (str.length() > 0)) { }";

  public static final String FOR_RESULT_NO_INITIALIZER_NO_COUNTING_EXP_EMPTY =
      "     for (; i < 100; ) { }";

  public static final String FOR_RESULT_INITIALIZER_NO_COUNTING_EXP_EMPTY =
      "     for (i = 0; i < 100; ) { }";

  public static final String FOR_RESULT_INITIALIZER_COUNTING_EXP_EMPTY =
      "     for (i = 0; i < 100; i += 1) { }";

  public static final String FOR_RESULT_CHAINED_INITIALIZER_NO_COUNTING_EXP_EMPTY =
      "     for (i; i < 100; ) { }";

  public static final String FOR_RESULT_CHAINED_INITIALIZER_COUNTING_EXP_EMPTY =
      "     for (i; i < 100; i += 1) { }";

  public static final String FOR_RESULT_DECLARE_INITIALIZER_COUNTING_EXP =
      "     for (int i = 0; i < 100; i += 1) { System.out.println(i); }";

>>>>>>> 17694e0f
}<|MERGE_RESOLUTION|>--- conflicted
+++ resolved
@@ -66,11 +66,6 @@
 
   public static final String WHILE_RESULT_RHS_EMPTY =
       "   while (str.length() >= 2) { }";
-<<<<<<< HEAD
-  
-  public static final String WHILE_RESULT_NESTED_RHS_EMPTY =
-    "   while ((str != null) && (str.length() > 0)) { }";
-=======
 
   public static final String WHILE_RESULT_NESTED_RHS_EMPTY =
       "   while ((str != null) && (str.length() > 0)) { }";
@@ -93,5 +88,4 @@
   public static final String FOR_RESULT_DECLARE_INITIALIZER_COUNTING_EXP =
       "     for (int i = 0; i < 100; i += 1) { System.out.println(i); }";
 
->>>>>>> 17694e0f
 }