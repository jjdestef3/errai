--- conflicted
+++ resolved
@@ -1,12 +1,5 @@
 package org.jboss.errai.ioc.tests.rebind;
 
-<<<<<<< HEAD
-import org.jboss.errai.ioc.client.api.builtin.MessageBusProvider;
-=======
-import static org.junit.Assert.assertTrue;
-import static org.junit.Assert.fail;
-
->>>>>>> 51063c32
 import org.jboss.errai.ioc.rebind.ioc.codegen.Context;
 import org.jboss.errai.ioc.rebind.ioc.codegen.MetaClassFactory;
 import org.jboss.errai.ioc.rebind.ioc.codegen.VariableReference;
@@ -22,7 +15,7 @@
 import static org.junit.Assert.fail;
 
 /**
- * Tests the {@link org.jboss.errai.ioc.rebind.ioc.codegen.builder.impl.StatementBuilder} API.
+ * Tests the {@link StatementBuilder} API.
  *
  * @author Christian Sadilek <csadilek@redhat.com>
  */
@@ -69,21 +62,6 @@
 
     @Test
     public void testAddVariableWithObjectInitialization() {
-<<<<<<< HEAD
-        Context ctx = StatementBuilder.create().addVariable("injector", MessageBusProvider.class,
-                ObjectBuilder.newInstanceOf(MessageBusProvider.class)).getContext();
-
-        VariableReference injector = ctx.getVariable("injector");
-        assertEquals("Wrong variable name", "injector", injector.getName());
-        Assert.assertEquals("Wrong variable type", MetaClassFactory.get(MessageBusProvider.class), injector.getType());
-
-        ctx = StatementBuilder.create().addVariable("injector",
-                ObjectBuilder.newInstanceOf(MessageBusProvider.class)).getContext();
-
-        injector = ctx.getVariable("injector");
-        assertEquals("Wrong variable name", "injector", injector.getName());
-        Assert.assertEquals("Wrong variable type", MetaClassFactory.get(MessageBusProvider.class), injector.getType());
-=======
         Context ctx = StatementBuilder.create().addVariable("str", String.class,
                 ObjectBuilder.newInstanceOf(String.class)).getContext();
 
@@ -96,7 +74,6 @@
         str = ctx.getVariable("str");
         assertEquals("Wrong variable name", "str", str.getName());
         Assert.assertEquals("Wrong variable type", MetaClassFactory.get(String.class), str.getType());
->>>>>>> 51063c32
     }
 
     @Test
