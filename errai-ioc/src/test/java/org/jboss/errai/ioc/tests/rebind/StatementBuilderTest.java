--- conflicted
+++ resolved
@@ -379,21 +379,12 @@
     String s = StatementBuilder.create().newObject(String.class).withParameters("original").toJavaString();
     assertEquals("failed to generate new object with parameters", "new String(\"original\")", s);
   }
-<<<<<<< HEAD
-  
-  @Test
-  public void testObjectCreationWithVariableParameter() {
-    String s = StatementBuilder.create()
-      .declareVariable("original", String.class)
-      .newObject(String.class).withParameters(Variable.get("original")).toJavaString();
-=======
 
   @Test
   public void testObjectCreationWithVariableParameter() {
     String s = StatementBuilder.create()
             .declareVariable("original", String.class)
             .newObject(String.class).withParameters(Variable.get("original")).toJavaString();
->>>>>>> f44ce3d9
     assertEquals("failed to generate new object with parameters", "new String(original)", s);
   }
 
