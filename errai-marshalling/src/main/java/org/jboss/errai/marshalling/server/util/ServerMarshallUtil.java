/*
 * Copyright 2011 JBoss, by Red Hat, Inc
 *
 * Licensed under the Apache License, Version 2.0 (the "License");
 * you may not use this file except in compliance with the License.
 * You may obtain a copy of the License at
 *
 *    http://www.apache.org/licenses/LICENSE-2.0
 *
 * Unless required by applicable law or agreed to in writing, software
 * distributed under the License is distributed on an "AS IS" BASIS,
 * WITHOUT WARRANTIES OR CONDITIONS OF ANY KIND, either express or implied.
 * See the License for the specific language governing permissions and
 * limitations under the License.
 */

package org.jboss.errai.marshalling.server.util;

import static org.slf4j.LoggerFactory.getLogger;

import java.io.File;
import java.io.FileOutputStream;
import java.io.IOException;
import java.net.URL;
import java.util.ArrayList;
import java.util.Enumeration;
import java.util.HashSet;
import java.util.List;
import java.util.Set;

import org.jboss.errai.codegen.util.ClassChangeUtil;
import org.jboss.errai.common.metadata.RebindUtils;
import org.jboss.errai.marshalling.client.api.MarshallerFactory;
import org.jboss.errai.marshalling.rebind.MarshallerGeneratorFactory;
import org.jboss.errai.marshalling.rebind.MarshallerOutputTarget;
import org.jboss.errai.marshalling.rebind.MarshallersGenerator;
import org.jboss.errai.marshalling.rebind.util.MarshallingGenUtil;
import org.slf4j.Logger;

/**
 * Utility which provides convenience methods for generating marshallers for the server-side.
 *
 * @author Mike Brock
 */
public abstract class ServerMarshallUtil {
  private static Logger log = getLogger("ErraiMarshalling");

  private static List<String> urlToFile(Enumeration<URL> urls) {
    final ArrayList<String> files = new ArrayList<String>();
    while (urls.hasMoreElements()) {
      files.add(urls.nextElement().getFile());
    }
    return files;
  }

  public static Class<? extends MarshallerFactory> getGeneratedMarshallerFactoryForServer() {
    final String packageName = MarshallersGenerator.SERVER_MARSHALLER_PACKAGE_NAME;
    final String className = MarshallersGenerator.SERVER_MARSHALLER_CLASS_NAME;

    try {
      log.debug("searching for marshaller class: " + packageName + "." + className);

      final String classResource = packageName.replaceAll("\\.", "/") + "/" + className + ".class";
      final Set<String> locations = new HashSet<String>();

      // look for the class in every classloader we can think of. For example, current thread
      // classloading works in Jetty but not JBoss AS 7.
      locations.addAll(urlToFile(Thread.currentThread().getContextClassLoader().getResources(classResource)));
      locations.addAll(urlToFile(ServerMarshallUtil.class.getClassLoader().getResources(classResource)));
      locations.addAll(urlToFile(ClassLoader.getSystemResources(classResource)));

      File newest = null;
      for (String url : locations) {
        final File file = ClassChangeUtil.getFileIfExists(url);
        if (file != null && (newest == null || file.lastModified() > newest.lastModified())) {
          newest = file;
        }
      }

      if (locations.size() > 1) {
        log.warn("*** MULTIPLE VERSIONS OF " + packageName + "." + className + " FOUND IN CLASSPATH: " +
                "Attempted to guess the newest one based on file dates. But you should clean your output directories");

        for (String loc : locations) {
          log.warn(" Ambiguous version -> " + loc);
        }
      }

      if (newest == null) {
        try {
          // maybe we're in an appserver with a VFS, so try to load anyways.
          return Thread.currentThread().getContextClassLoader().loadClass(packageName + "." + className)
                  .asSubclass(MarshallerFactory.class);
        }
        catch (ClassNotFoundException e) {
          log.warn("could not locate marshaller class.");
          if (!MarshallingGenUtil.isForceStaticMarshallers()) {
            return null;
          }
          else {
            log.info("couldn't find marshaller class, attempting to generate ...");
          }
        }
      }
      else {
        return ClassChangeUtil.loadClassDefinition(newest.getAbsolutePath(), packageName, className);
      }
    }
    catch (IOException e) {
      e.printStackTrace();
      log.warn("could not read marshaller classes: " + e);
    }

<<<<<<< HEAD
    final String classStr = MarshallerGeneratorFactory.getFor(MarshallerOuputTarget.Java)
=======
    final String classStr = MarshallerGeneratorFactory.getFor(MarshallerOutputTarget.Java)
>>>>>>> 727a8415
            .generate(packageName, className);

     final File directory =
            new File(RebindUtils.getTempDirectory()
                    + "/errai.gen/classes/" + packageName.replaceAll("\\.", "/"));

    final File sourceFile = new File(directory.getAbsolutePath() + File.separator + className + ".java");

    try {
      if (directory.exists()) {
        for (File file : directory.listFiles()) {
          file.delete();
        }

        directory.delete();
      }

      directory.mkdirs();

      final FileOutputStream outputStream = new FileOutputStream(sourceFile);

      outputStream.write(classStr.getBytes("UTF-8"));
      outputStream.flush();
      outputStream.close();

      String compiledClassPath = ClassChangeUtil.compileClass(directory.getAbsolutePath(), packageName, className,
              directory.getAbsolutePath());

      return ClassChangeUtil.loadClassDefinition(compiledClassPath, packageName, className);
    }
    catch (IOException e) {
      throw new RuntimeException("failed to generate class ", e);
    }
  }
}<|MERGE_RESOLUTION|>--- conflicted
+++ resolved
@@ -111,11 +111,7 @@
       log.warn("could not read marshaller classes: " + e);
     }
 
-<<<<<<< HEAD
-    final String classStr = MarshallerGeneratorFactory.getFor(MarshallerOuputTarget.Java)
-=======
     final String classStr = MarshallerGeneratorFactory.getFor(MarshallerOutputTarget.Java)
->>>>>>> 727a8415
             .generate(packageName, className);
 
      final File directory =
