--- conflicted
+++ resolved
@@ -27,11 +27,8 @@
  * @author Mike Brock
  */
 public abstract class AbstractMarshallingSession implements MarshallingSession {
-<<<<<<< HEAD
-=======
   private final MappingContext context;
 
->>>>>>> 3d43a938
   private final Map<Object, Integer> objects = new IdentityHashMap<Object, Integer>();
   private final Map<String, Object> objectMap = new HashMap<String, Object>();
   private String assumedElementType = null;
@@ -61,38 +58,32 @@
   }
 
   @Override
-  public boolean hasObject(final String hashCode) {
+  public boolean hasObject(String hashCode) {
     return objectMap.containsKey(hashCode);
   }
 
   @Override
-  public boolean hasObject(final Object reference) {
+  public boolean hasObject(Object reference) {
     return reference != null && objects.containsKey(reference);
   }
 
-  @SuppressWarnings("unchecked")
   @Override
-  public <T> T getObject(final Class<T> type, final String hashCode) {
+  public <T> T getObject(Class<T> type, String hashCode) {
     return (T) objectMap.get(hashCode);
   }
 
   @Override
-  public void recordObject(final String hashCode, final Object instance) {
+  public void recordObject(String hashCode, Object instance) {
     if ("-1".equals(hashCode)) return;
 
     objectMap.put(hashCode, instance);
   }
 
   @Override
-  public String getObject(final Object reference) {
+  public String getObject(Object reference) {
     Integer i = objects.get(reference);
-<<<<<<< HEAD
-    final String s;
-    
-=======
     String s;
 
->>>>>>> 3d43a938
     if (i == null) {
       objects.put(reference, (i = objects.size() + 1));
       recordObject(s = i.toString(), reference);
@@ -110,7 +101,7 @@
   }
 
   @Override
-  public void setAssumedElementType(final String assumendElementType) {
+  public void setAssumedElementType(String assumendElementType) {
      this.assumedElementType = assumendElementType;
   }
 }