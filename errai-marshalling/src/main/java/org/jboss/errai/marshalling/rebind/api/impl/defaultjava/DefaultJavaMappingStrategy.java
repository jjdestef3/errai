--- conflicted
+++ resolved
@@ -16,8 +16,6 @@
 
 package org.jboss.errai.marshalling.rebind.api.impl.defaultjava;
 
-<<<<<<< HEAD
-=======
 import static org.jboss.errai.codegen.meta.MetaClassFactory.parameterizedAs;
 import static org.jboss.errai.codegen.meta.MetaClassFactory.typeParametersOf;
 import static org.jboss.errai.codegen.util.Implementations.newStringBuilder;
@@ -28,7 +26,6 @@
 import java.util.ArrayList;
 import java.util.List;
 
->>>>>>> 10784cd3
 import org.jboss.errai.codegen.Cast;
 import org.jboss.errai.codegen.Parameter;
 import org.jboss.errai.codegen.Statement;
@@ -67,15 +64,6 @@
 import org.jboss.errai.marshalling.rebind.api.model.MemberMapping;
 import org.jboss.errai.marshalling.rebind.util.MarshallingGenUtil;
 
-import java.util.ArrayList;
-import java.util.List;
-
-import static org.jboss.errai.codegen.meta.MetaClassFactory.parameterizedAs;
-import static org.jboss.errai.codegen.meta.MetaClassFactory.typeParametersOf;
-import static org.jboss.errai.codegen.util.Implementations.newStringBuilder;
-import static org.jboss.errai.codegen.util.Stmt.declareVariable;
-import static org.jboss.errai.codegen.util.Stmt.loadVariable;
-
 /**
  * The Errai default Java-to-JSON-to-Java marshaling strategy.
  * 
@@ -115,12 +103,7 @@
     return new ObjectMapper() {
       @Override
       public Statement getMarshaller() {
-<<<<<<< HEAD
-        final AnonymousClassStructureBuilder classStructureBuilder
-                = Stmt.create(context.getCodegenContext())
-=======
-        AnonymousClassStructureBuilder classStructureBuilder = Stmt.create(context.getCodegenContext())
->>>>>>> 10784cd3
+        final AnonymousClassStructureBuilder classStructureBuilder = Stmt.create(context.getCodegenContext())
                 .newObject(parameterizedAs(Marshaller.class, typeParametersOf(toMap))).extend();
 
         Class<?> arrayType = Array.newInstance(toMap.asClass(), 0).getClass();
@@ -162,21 +145,12 @@
                           .invoke("isString").invoke("stringValue")));
 
           tryBuilder.append(
-<<<<<<< HEAD
                   Stmt.if_(Bool.expr(loadVariable("a1").invoke("hasObject", loadVariable("objId"))))
                           .append(loadVariable("a1")
                                   .invoke("getObject", toMap, loadVariable("objId")).returnValue()).finish());
 
           final InstantiationMapping instantiationMapping = mappingDefinition.getInstantiationMapping();
 
-=======
-                  Stmt.if_(Bool.expr(loadVariable("a1").invoke("hasObjectHash", loadVariable("objId"))))
-                          .append(loadVariable("a1").invoke("getObject", toMap, loadVariable("objId")).returnValue())
-                      .finish());
-
-          InstantiationMapping instantiationMapping = mapping.getInstantiationMapping();
-
->>>>>>> 10784cd3
           /**
            * Figure out how to construct this object.
            */
@@ -244,14 +218,8 @@
          * FIELD BINDINGS
          *
          */
-<<<<<<< HEAD
         for (final MemberMapping memberMapping : mappingDefinition.getMemberMappings()) {
           if (!memberMapping.canWrite()) continue;
-=======
-        for (MemberMapping memberMapping : mapping.getMemberMappings()) {
-          if (!memberMapping.canWrite())
-            continue;
->>>>>>> 10784cd3
 
           final Statement bindingStatement;
           final Statement val;
@@ -356,12 +324,7 @@
     };
   }
 
-<<<<<<< HEAD
-
   public Statement fieldDemarshall(final Mapping mapping, final Class<?> fromType) {
-=======
-  public Statement fieldDemarshall(Mapping mapping, Class<?> fromType) {
->>>>>>> 10784cd3
     return fieldDemarshall(mapping, MetaClassFactory.get(fromType));
   }
 
@@ -437,22 +400,13 @@
       return;
     }
 
-<<<<<<< HEAD
     final int bufSize = calcBufferSize(new ArrayList<MappingDefinition>(), definition);
 
     final Implementations.StringBuilderBuilder sb = newStringBuilder(bufSize)
-=======
-    // builder.append(Stmt.declareVariable(String.class).named("objId").finish());
-
-    int bufSize = calcBufferSize(new ArrayList<MappingDefinition>(), definition);
-
-    Implementations.StringBuilderBuilder sb = newStringBuilder(bufSize)
->>>>>>> 10784cd3
             .append("{" + keyValue(SerializationParts.ENCODED_TYPE, string(toType.getFullyQualifiedName())) + "," +
                     string(SerializationParts.OBJECT_ID) + ":\"").append(loadVariable("objId")).append("\"");
 
     builder.append(
-<<<<<<< HEAD
             Stmt.if_(Bool.expr(loadVariable("a1").invoke("hasObject", loadVariable("a0"))))
                     .append(declareVariable(String.class).named("objId").initializeWith(loadVariable("a1").invoke("getObject", Stmt.loadVariable("a0"))))
                     .append(Stmt.nestedCall(newStringBuilder(128).append("{"
@@ -463,24 +417,6 @@
                     .finish());
 
     builder.append(declareVariable(String.class).named("objId").initializeWith(loadVariable("a1").invoke("getObject", Stmt.loadVariable("a0"))));
-=======
-            Stmt.if_(Bool.expr(loadVariable("a1").invoke("hasObjectHash", loadVariable("a0"))))
-                    .append(
-                        declareVariable(String.class).named("objId").initializeWith(
-                            loadVariable("a1").invoke("getObjectHash", Stmt.loadVariable("a0"))))
-                    .append(
-                        Stmt.nestedCall(
-                            newStringBuilder(128).append("{"
-                                + keyValue(SerializationParts.ENCODED_TYPE, string(toType.getFullyQualifiedName())))
-                                .append(",")
-                                .append(string(SerializationParts.OBJECT_ID) + ":\"")
-                                .append(loadVariable("objId"))
-                                .append("\"}")).invoke("toString").returnValue())
-                    .finish());
-
-    builder.append(declareVariable(String.class).named("objId").initializeWith(
-        loadVariable("a1").invoke("getObjectHash", Stmt.loadVariable("a0"))));
->>>>>>> 10784cd3
 
     builder.append(loadVariable("a1").invoke("recordObject", loadVariable("objId"),
             loadVariable("objId")));
@@ -591,18 +527,9 @@
                                                            final Statement valueStatement,
                                                            final MetaClass toType) {
 
-<<<<<<< HEAD
     final Implementations.StringBuilderBuilder internalSBB = Implementations.newStringBuilder()
             .append("{\"" + SerializationParts.ENCODED_TYPE
                     + "\":\"" + toType.getFullyQualifiedName() + "\",\"" + SerializationParts.ENUM_STRING_VALUE + "\":\"")
-=======
-    Implementations.StringBuilderBuilder internalSBB =
-        Implementations.newStringBuilder()
-            .append(
-                "{\"" + SerializationParts.ENCODED_TYPE
-                    + "\":\"" + toType.getFullyQualifiedName() + "\",\"" + SerializationParts.ENUM_STRING_VALUE
-                    + "\":\"")
->>>>>>> 10784cd3
             .append(Stmt.nestedCall(valueStatement).invoke("name")).append("\"}");
 
     final TernaryStatement ternaryStatement = new TernaryStatement(
@@ -611,12 +538,7 @@
     return sb.append(ternaryStatement);
   }
 
-<<<<<<< HEAD
-
   public Statement unwrapJSON(final Statement valueStatement, final MetaClass toType) {
-=======
-  public Statement unwrapJSON(Statement valueStatement, MetaClass toType) {
->>>>>>> 10784cd3
     if (toType.isEnum()) {
       return demarshallEnum(Stmt.nestedCall(valueStatement).invoke("isObject"), valueStatement, toType);
     }
