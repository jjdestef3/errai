--- conflicted
+++ resolved
@@ -36,16 +36,12 @@
   }
 
   @Override
-<<<<<<< HEAD
-  public Short doNotNullDemarshall(final EJValue o, final MarshallingSession ctx) {
-=======
   public Short[] getEmptyArray() {
     return EMPTY_ARRAY;
   }
 
   @Override
-  public Short doNotNullDemarshall(EJValue o, MarshallingSession ctx) {
->>>>>>> 10784cd3
+  public Short doNotNullDemarshall(final EJValue o, final MarshallingSession ctx) {
     if (o.isObject() != null) {
       return o.isObject().get(SerializationParts.NUMERIC_VALUE).isNumber().shortValue();
     }
