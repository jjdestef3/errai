--- conflicted
+++ resolved
@@ -16,23 +16,8 @@
 
 package org.jboss.errai.marshalling.rebind;
 
-<<<<<<< HEAD
-import static org.jboss.errai.common.rebind.EnvUtil.getEnvironmentConfig;
-
-import java.util.ArrayList;
-import java.util.Collection;
-import java.util.Collections;
-import java.util.HashMap;
-import java.util.HashSet;
-import java.util.Iterator;
-import java.util.List;
-import java.util.Map;
-import java.util.Set;
-
-=======
 import com.google.common.collect.HashMultimap;
 import com.google.common.collect.Multimap;
->>>>>>> 727a8415
 import org.jboss.errai.codegen.meta.MetaClass;
 import org.jboss.errai.codegen.meta.MetaClassFactory;
 import org.jboss.errai.common.client.api.annotations.Portable;
@@ -206,19 +191,11 @@
 
     final Set<Class<?>> cliMarshallers = scanner.getTypesAnnotatedWith(ClientMarshaller.class);
 
-<<<<<<< HEAD
-    for (Class<?> marshallerCls : cliMarshallers) {
-      if (Marshaller.class.isAssignableFrom(marshallerCls)) {
-        try {
-          final Class<?> type = (Class<?>) Marshaller.class.getMethod("getTypeHandled").invoke(marshallerCls.newInstance());
-          MappingDefinition marshallMappingDef = new MappingDefinition(type, true);
-=======
     for (final Class<?> marshallerCls : cliMarshallers) {
       if (Marshaller.class.isAssignableFrom(marshallerCls)) {
         try {
           final Class<?> type = (Class<?>) Marshaller.class.getMethod("getTypeHandled").invoke(marshallerCls.newInstance());
           final MappingDefinition marshallMappingDef = new MappingDefinition(type, true);
->>>>>>> 727a8415
           marshallMappingDef.setClientMarshallerClass(marshallerCls.asSubclass(Marshaller.class));
           addDefinition(marshallMappingDef);
 
@@ -247,11 +224,7 @@
 
     final Set<Class<?>> serverMarshallers = scanner.getTypesAnnotatedWith(ServerMarshaller.class);
 
-<<<<<<< HEAD
-    for (Class<?> marshallerCls : serverMarshallers) {
-=======
     for (final Class<?> marshallerCls : serverMarshallers) {
->>>>>>> 727a8415
       if (Marshaller.class.isAssignableFrom(marshallerCls)) {
         try {
           final Class<?> type = (Class<?>) Marshaller.class.getMethod("getTypeHandled").invoke(marshallerCls.newInstance());
@@ -266,36 +239,20 @@
             definition.setServerMarshallerClass(marshallerCls.asSubclass(Marshaller.class));
             addDefinition(definition);
 
-<<<<<<< HEAD
-            exposedClasses.add(type);
-          }
-
-          if (marshallerCls.isAnnotationPresent(ImplementationAliases.class)) {
-            for (Class<?> aliasCls : marshallerCls.getAnnotation(ImplementationAliases.class).value()) {
-=======
             exposedClasses.add(MetaClassFactory.get(marshallerCls));
           }
 
           if (marshallerCls.isAnnotationPresent(ImplementationAliases.class)) {
             for (final Class<?> aliasCls : marshallerCls.getAnnotation(ImplementationAliases.class).value()) {
->>>>>>> 727a8415
               if (hasDefinition(aliasCls)) {
                 getDefinition(aliasCls).setServerMarshallerClass(marshallerCls.asSubclass(Marshaller.class));
               }
               else {
-<<<<<<< HEAD
-                MappingDefinition aliasMappingDef = new MappingDefinition(aliasCls, true);
-                aliasMappingDef.setClientMarshallerClass(marshallerCls.asSubclass(Marshaller.class));
-                addDefinition(aliasMappingDef);
-
-                exposedClasses.add(aliasCls);
-=======
                 final MappingDefinition aliasMappingDef = new MappingDefinition(aliasCls, true);
                 aliasMappingDef.setClientMarshallerClass(marshallerCls.asSubclass(Marshaller.class));
                 addDefinition(aliasMappingDef);
 
                 exposedClasses.add(MetaClassFactory.get(aliasCls));
->>>>>>> 727a8415
                 mappingAliases.put(aliasCls.getName(), type.getName());
               }
             }
@@ -313,24 +270,13 @@
     }
 
 
-<<<<<<< HEAD
-    exposedClasses.add(Object.class);
-=======
     exposedClasses.add(MetaClassFactory.get(Object.class));
->>>>>>> 727a8415
     exposedClasses.addAll(getEnvironmentConfig().getExposedClasses());
     mappingAliases.putAll(getEnvironmentConfig().getMappingAliases());
 
     final Map<MetaClass, MetaClass> aliasToMarshaller = new HashMap<MetaClass, MetaClass>();
 
     final List<MetaClass> enums = new ArrayList<MetaClass>();
-<<<<<<< HEAD
-
-    for (Class<?> mappedClass : exposedClasses) {
-      if (mappedClass.isSynthetic())
-        continue;
-=======
->>>>>>> 727a8415
 
     for (final MetaClass mappedClass : exposedClasses) {
       if (mappedClass.isSynthetic()) continue;
@@ -340,52 +286,15 @@
         aliasToMarshaller.put(mappedClass, MetaClassFactory.get(portable.aliasOf()));
       }
       else if (!hasDefinition(mappedClass)) {
-<<<<<<< HEAD
-        MappingDefinition def = DefaultJavaDefinitionMapper.map(MetaClassFactory.get(mappedClass),
-                this);
-        def.setMarshallerInstance(new DefaultDefinitionMarshaller(def));
-        addDefinition(def);
-
-        for (Mapping mapping : def.getAllMappings()) {
-=======
         final MappingDefinition def = DefaultJavaDefinitionMapper.map(mappedClass, this);
         def.setMarshallerInstance(new DefaultDefinitionMarshaller(def));
         addDefinition(def);
 
         for (final Mapping mapping : def.getAllMappings()) {
->>>>>>> 727a8415
           if (mapping.getType().isEnum()) {
             enums.add(mapping.getType());
           }
         }
-<<<<<<< HEAD
-      }
-    }
-
-    for (MetaClass enumType : enums) {
-      if (!hasDefinition(enumType)) {
-        MappingDefinition enumDef = DefaultJavaDefinitionMapper
-                .map(MetaClassFactory.get(enumType.asClass()), this);
-        enumDef.setMarshallerInstance(new DefaultDefinitionMarshaller(enumDef));
-        addDefinition(enumDef);
-        exposedClasses.add(enumType.asClass());
-      }
-    }
-
-
-    // it is not accidental that we're not re-using the mappingAliases collection above
-    // we only want to deal with the property file specified aliases here.
-    for (Map.Entry<String, String> entry : getEnvironmentConfig().getMappingAliases().entrySet()) {
-      try {
-        aliasToMarshaller.put(Class.forName(entry.getKey()), Class.forName(entry.getValue()));
-      }
-      catch (Throwable t) {
-        throw new RuntimeException("error loading mapping alias", t);
-      }
-    }
-
-    for (Map.Entry<Class<?>, Class<?>> entry : aliasToMarshaller.entrySet()) {
-=======
       }
     }
 
@@ -412,20 +321,15 @@
     }
 
     for (final Map.Entry<MetaClass, MetaClass> entry : aliasToMarshaller.entrySet()) {
->>>>>>> 727a8415
       final MappingDefinition def = getDefinition(entry.getValue());
       if (def == null) {
         throw new InvalidMappingException("cannot alias type " + entry.getKey().getName()
                 + " to " + entry.getValue().getName() + ": the specified alias type does not exist ");
       }
 
-<<<<<<< HEAD
-      final MappingDefinition aliasDef = new MappingDefinition(def.getMarshallerInstance(), entry.getKey(), false);
-=======
       final MappingDefinition aliasDef = new MappingDefinition(
               def.getMarshallerInstance(),entry.getKey(), false
       );
->>>>>>> 727a8415
       if (def.getMarshallerInstance() instanceof DefaultDefinitionMarshaller) {
         aliasDef.setMarshallerInstance(new DefaultDefinitionMarshaller(aliasDef));
       }
