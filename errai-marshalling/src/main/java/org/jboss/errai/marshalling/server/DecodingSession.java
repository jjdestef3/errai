package org.jboss.errai.marshalling.server;

import java.util.List;
import java.util.Map;

import org.jboss.errai.common.client.protocols.SerializationParts;
import org.jboss.errai.marshalling.client.api.AbstractMarshallingSession;
import org.jboss.errai.marshalling.client.api.json.EJObject;
import org.jboss.errai.marshalling.client.api.json.EJValue;

/**
 * @author Mike Brock <cbrock@redhat.com>
 */
public class DecodingSession extends AbstractMarshallingSession {

<<<<<<< HEAD
  public DecodingSession(final ServerMappingContext context) {
    this.context = context;
  }

  @Override
  public ServerMappingContext getMappingContext() {
    return context;
  }

  @Override
  public Marshaller<Object> getMarshallerInstance(final String fqcn) {
    final Marshaller<Object> m = context.getMarshaller(fqcn);
    if (m == null) {
      throw new RuntimeException("no marshalling definition available for type:" + fqcn);
    }

    return m;
=======
  public DecodingSession(ServerMappingContext context) {
    super(context);
>>>>>>> 10784cd3
  }

  @Override
  public String determineTypeFor(final String formatType, final Object o) {
    final EJValue jsonValue = (EJValue) o;

    if (jsonValue.isObject() != null) {
      final EJObject jsonObject = jsonValue.isObject();
      if (jsonObject.containsKey(SerializationParts.ENCODED_TYPE)) {
        return jsonObject.get(SerializationParts.ENCODED_TYPE).isString().stringValue();
      }
      else {
        return Map.class.getName();
      }
    }
    else if (jsonValue.isString() != null) {
      return String.class.getName();
    }
    else if (jsonValue.isNumber() != null) {
      return Double.class.getName();
    }
    else if (jsonValue.isBoolean() != null) {
      return Boolean.class.getName();
    }
    else if (jsonValue.isArray() != null) {
      return List.class.getName();
    }
    else if (jsonValue.isNull()) {
      return null;
    }
    else {
      return jsonValue.getRawValue().getClass().getName();
    }
  }
}
<|MERGE_RESOLUTION|>--- conflicted
+++ resolved
@@ -12,29 +12,9 @@
  * @author Mike Brock <cbrock@redhat.com>
  */
 public class DecodingSession extends AbstractMarshallingSession {
-
-<<<<<<< HEAD
+  
   public DecodingSession(final ServerMappingContext context) {
-    this.context = context;
-  }
-
-  @Override
-  public ServerMappingContext getMappingContext() {
-    return context;
-  }
-
-  @Override
-  public Marshaller<Object> getMarshallerInstance(final String fqcn) {
-    final Marshaller<Object> m = context.getMarshaller(fqcn);
-    if (m == null) {
-      throw new RuntimeException("no marshalling definition available for type:" + fqcn);
-    }
-
-    return m;
-=======
-  public DecodingSession(ServerMappingContext context) {
     super(context);
->>>>>>> 10784cd3
   }
 
   @Override
