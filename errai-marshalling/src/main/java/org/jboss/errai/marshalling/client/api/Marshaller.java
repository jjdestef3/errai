/*
 * Copyright 2011 JBoss, by Red Hat, Inc
 *
 * Licensed under the Apache License, Version 2.0 (the "License");
 * you may not use this file except in compliance with the License.
 * You may obtain a copy of the License at
 *
 *    http://www.apache.org/licenses/LICENSE-2.0
 *
 * Unless required by applicable law or agreed to in writing, software
 * distributed under the License is distributed on an "AS IS" BASIS,
 * WITHOUT WARRANTIES OR CONDITIONS OF ANY KIND, either express or implied.
 * See the License for the specific language governing permissions and
 * limitations under the License.
 */

package org.jboss.errai.marshalling.client.api;

import org.jboss.errai.marshalling.client.api.json.EJValue;

/**
 * @author Mike Brock <cbrock@redhat.com>
 */
public interface Marshaller<T> {
  Class<T> getTypeHandled();

  T demarshall(EJValue o, MarshallingSession ctx);

<<<<<<< HEAD
  String marshall(final T o, MarshallingSession ctx);
=======
  String marshall(T o, MarshallingSession ctx);

  /**
   * Returns an empty array of the type handled by this marshaller. Useful in conjunction with {@code List.toArray(T[])}.
   * 
   * @return a one-dimensional zero-length array of the type handled by this marshaller.
   */
  T[] getEmptyArray();
>>>>>>> 10784cd3
}<|MERGE_RESOLUTION|>--- conflicted
+++ resolved
@@ -26,10 +26,7 @@
 
   T demarshall(EJValue o, MarshallingSession ctx);
 
-<<<<<<< HEAD
   String marshall(final T o, MarshallingSession ctx);
-=======
-  String marshall(T o, MarshallingSession ctx);
 
   /**
    * Returns an empty array of the type handled by this marshaller. Useful in conjunction with {@code List.toArray(T[])}.
@@ -37,5 +34,4 @@
    * @return a one-dimensional zero-length array of the type handled by this marshaller.
    */
   T[] getEmptyArray();
->>>>>>> 10784cd3
 }