--- conflicted
+++ resolved
@@ -49,21 +49,12 @@
     this.dimensions = dim;
   }
 
-<<<<<<< HEAD
   @SuppressWarnings("unchecked")
-=======
-  @Override
->>>>>>> 3d43a938
   public Class<Object> getTypeHandled() {
     return (Class<Object>) arrayType.asClass();
   }
 
-<<<<<<< HEAD
   public Object demarshall(final EJValue a0, final MarshallingSession a1) {
-=======
-  @Override
-  public Object demarshall(EJValue a0, MarshallingSession a1) {
->>>>>>> 3d43a938
     if (a0.isNull()) {
       return null;
     }
@@ -79,12 +70,8 @@
     }
   }
 
-<<<<<<< HEAD
+  @Override  
   public String marshall(final Object a0, final MarshallingSession a1) {
-=======
-  @Override
-  public String marshall(Object a0, MarshallingSession a1) {
->>>>>>> 3d43a938
     if (a0 == null) {
       return null;
     }
