<?xml version="1.0" encoding="UTF-8"?>
<project xmlns="http://maven.apache.org/POM/4.0.0" xmlns:xsi="http://www.w3.org/2001/XMLSchema-instance"
  xsi:schemaLocation="http://maven.apache.org/POM/4.0.0 http://maven.apache.org/maven-v4_0_0.xsd">
  <modelVersion>4.0.0</modelVersion>
  <parent>
    <groupId>org.jboss.errai</groupId>
    <artifactId>errai-jpa-parent</artifactId>
<version>3.0-SNAPSHOT</version>
    <relativePath>../..</relativePath>
  </parent>

  <name>Errai::JPA::Demos::Basic</name>
  <artifactId>errai-jpa-demo-basic</artifactId>
  <packaging>war</packaging>

  <properties>
    <project.build.sourceEncoding>UTF-8</project.build.sourceEncoding>
    <weld.version>1.1.6.Final</weld.version>
    <mvel.version>2.1.Beta8</mvel.version>
    <jetty.version>6.1.25</jetty.version>
    <slf4j.version>1.6.1</slf4j.version>
    <uel.impl.version>2.1.2-b04</uel.impl.version>
  </properties>

  <dependencies>

    <dependency>
      <groupId>org.jboss.errai</groupId>
      <artifactId>errai-jpa-client</artifactId>
      <version>${project.version}</version>
    </dependency>

    <dependency>
      <groupId>org.jboss.errai</groupId>
      <artifactId>errai-ui</artifactId>
      <version>${project.version}</version>
    </dependency>

    <dependency>
      <groupId>org.jboss.errai</groupId>
      <artifactId>errai-data-binding</artifactId>
      <version>${project.version}</version>
    </dependency>

    <dependency>
      <groupId>org.jboss.errai</groupId>
      <artifactId>errai-navigation</artifactId>
      <version>${project.version}</version>
    </dependency>

    <dependency>
      <groupId>javax.servlet</groupId>
      <artifactId>servlet-api</artifactId>
      <version>2.5</version>
      <scope>provided</scope>
    </dependency>

    <dependency>
      <groupId>javax.servlet</groupId>
      <artifactId>jsp-api</artifactId>
      <version>2.0</version>
      <scope>provided</scope>
    </dependency>

    <dependency>
      <groupId>log4j</groupId>
      <artifactId>log4j</artifactId>
      <version>1.2.16</version>
    </dependency>

    <dependency>
      <groupId>junit</groupId>
      <artifactId>junit</artifactId>
      <version>4.10</version>
      <scope>test</scope>
    </dependency>

    <dependency>
      <groupId>org.jboss.ejb3</groupId>
      <artifactId>jboss-ejb3-api</artifactId>
      <scope>provided</scope>
      <version>3.1.0</version>
    </dependency>

    <dependency>
      <groupId>javax.enterprise</groupId>
      <artifactId>cdi-api</artifactId>
      <scope>provided</scope>
      <version>1.0-SP4</version>
    </dependency>

    <!-- Errai Core -->
    <dependency>
      <groupId>org.jboss.errai</groupId>
      <artifactId>errai-bus</artifactId>
      <version>${project.version}</version>
      <exclusions>
        <exclusion>
          <groupId>javax.inject</groupId>
          <artifactId>javax.inject</artifactId>
        </exclusion>
        <exclusion>
          <groupId>javax.annotation</groupId>
          <artifactId>jsr250-api</artifactId>
        </exclusion>
      </exclusions>
    </dependency>
    <dependency>
      <groupId>org.jboss.errai</groupId>
      <artifactId>errai-ioc</artifactId>
      <version>${project.version}</version>
      <exclusions>
        <exclusion>
          <groupId>javax.inject</groupId>
          <artifactId>javax.inject</artifactId>
        </exclusion>
        <exclusion>
          <groupId>javax.annotation</groupId>
          <artifactId>jsr250-api</artifactId>
        </exclusion>
      </exclusions>
    </dependency>
    <dependency>
      <groupId>org.jboss.errai</groupId>
      <artifactId>errai-tools</artifactId>
      <version>${project.version}</version>
    </dependency>
    <dependency>
      <groupId>org.mvel</groupId>
      <artifactId>mvel2</artifactId>
    </dependency>

    <!-- CDI Integration Modules -->
    <dependency>
      <groupId>org.jboss.errai</groupId>
      <artifactId>errai-cdi-client</artifactId>
      <version>${project.version}</version>
    </dependency>

    <dependency>
      <groupId>org.jboss.errai</groupId>
      <artifactId>errai-javax-enterprise</artifactId>
      <version>${project.version}</version>
      <scope>provided</scope>
    </dependency>

    <dependency>
      <groupId>org.jboss.errai</groupId>
      <artifactId>errai-weld-integration</artifactId>
      <version>${project.version}</version>
    </dependency>

    <dependency>
      <groupId>org.jboss.errai</groupId>
      <artifactId>errai-cdi-jetty</artifactId>
      <version>${project.version}</version>
    </dependency>

    <!-- CDI Development Utils -->
    <!-- This must be placed above com.google.gwt:gwt-dev to override the Jetty that is present there -->
    <dependency>
      <groupId>org.mortbay.jetty</groupId>
      <artifactId>jetty</artifactId>
      <version>${jetty.version}</version>
    </dependency>

    <dependency>
      <groupId>org.mortbay.jetty</groupId>
      <artifactId>jetty-plus</artifactId>
      <version>${jetty.version}</version>
    </dependency>

    <dependency>
      <groupId>org.mortbay.jetty</groupId>
      <artifactId>jetty-naming</artifactId>
      <version>${jetty.version}</version>
    </dependency>

    <!-- Weld Modules -->
    <dependency>
      <groupId>org.jboss.weld.se</groupId>
      <artifactId>weld-se-core</artifactId>
      <version>${weld.version}</version>
    </dependency>

    <dependency>
      <groupId>org.jboss.weld.servlet</groupId>
      <artifactId>weld-servlet-core</artifactId>
      <version>${weld.version}</version>
    </dependency>

    <!-- GWT and GWT Extensions -->
    <dependency>
      <groupId>com.google.gwt</groupId>
      <artifactId>gwt-user</artifactId>
      <scope>provided</scope>
    </dependency>

    <!-- Runtime / Container dependencies -->
    <dependency>
      <groupId>org.slf4j</groupId>
      <artifactId>slf4j-api</artifactId>
      <version>${slf4j.version}</version>
    </dependency>
    
    <dependency>
      <groupId>org.slf4j</groupId>
      <artifactId>slf4j-log4j12</artifactId>
      <version>${slf4j.version}</version>
    </dependency>

    <dependency>
      <groupId>org.jboss.logging</groupId>
      <artifactId>jboss-logging</artifactId>
      <version>3.0.0.Beta4</version>
    </dependency>
  </dependencies>

  <profiles>
    <profile>
      <id>jetty</id>
      <activation>
        <activeByDefault>true</activeByDefault>
      </activation>
      <properties>
        <webDescriptor>jetty</webDescriptor>
      </properties>
      <dependencies>
        <!-- We need this for CDI BeanManager to work in Dev Mode -->
        <dependency>
          <groupId>org.mortbay.jetty</groupId>
          <artifactId>jetty-naming</artifactId>
          <version>${jetty.version}</version>
          <scope>compile</scope>
        </dependency>
      </dependencies>
    </profile>

    <profile>
      <!-- It's required that Jetty's plus option is enabled (OPTIONS=plus,..) -->
      <id>jetty7+</id>
      <properties>
        <webDescriptor>jetty7+</webDescriptor>
      </properties>
      <dependencies>
        <dependency>
          <groupId>org.mortbay.jetty</groupId>
          <artifactId>jetty</artifactId>
          <version>${jetty.version}</version>
          <scope>provided</scope>
        </dependency>

        <dependency>
          <groupId>org.mortbay.jetty</groupId>
          <artifactId>jetty-plus</artifactId>
          <version>${jetty.version}</version>
          <scope>provided</scope>
        </dependency>

        <dependency>
          <groupId>org.mortbay.jetty</groupId>
          <artifactId>jetty-naming</artifactId>
          <version>${jetty.version}</version>
          <scope>provided</scope>
        </dependency>

        <dependency>
          <groupId>org.eclipse.jetty</groupId>
          <artifactId>jetty-servlet</artifactId>
          <version>7.2.1.v20101111</version>
        </dependency>

        <dependency>
          <groupId>org.jboss.errai</groupId>
          <artifactId>errai-cdi-jetty</artifactId>
          <version>${project.version}</version>
          <scope>provided</scope>
        </dependency>
      </dependencies>
    </profile>

    <profile>
      <id>jboss6</id>
      <properties>
        <webDescriptor>jboss6</webDescriptor>
      </properties>
      <dependencies>

        <dependency>
          <groupId>org.jboss.errai</groupId>
          <artifactId>errai-bus</artifactId>
          <exclusions>
            <exclusion>
              <groupId>junit</groupId>
              <artifactId>junit</artifactId>
            </exclusion>
            <exclusion>
              <groupId>com.google.collections</groupId>
              <artifactId>google-collections</artifactId>
            </exclusion>
            <exclusion>
              <artifactId>javax.inject</artifactId>
              <groupId>javax.inject</groupId>
            </exclusion>
          </exclusions>
          <version>${project.version}</version>
        </dependency>

        <!-- Exclude all the stuff provided by AS6 -->
        <dependency>
          <groupId>javax.inject</groupId>
          <artifactId>javax.inject</artifactId>
          <version>1</version>
          <scope>provided</scope>
        </dependency>

        <dependency>
          <groupId>javax.annotation</groupId>
          <artifactId>jsr250-api</artifactId>
          <version>1.0</version>
          <scope>provided</scope>
        </dependency>

        <dependency>
          <groupId>log4j</groupId>
          <artifactId>log4j</artifactId>
          <version>1.2.16</version>
          <scope>provided</scope>
        </dependency>

        <dependency>
          <groupId>dom4j</groupId>
          <artifactId>dom4j</artifactId>
          <version>1.6</version>
          <scope>provided</scope>
        </dependency>

        <dependency>
          <groupId>xml-apis</groupId>
          <artifactId>xml-apis</artifactId>
          <version>1.0.b2</version>
          <scope>provided</scope>
        </dependency>

        <dependency>
          <groupId>org.javassist</groupId>
          <artifactId>javassist</artifactId>
          <version>3.15.0-GA</version>
          <scope>provided</scope>
        </dependency>

        <dependency>
          <groupId>org.slf4j</groupId>
          <artifactId>slf4j-api</artifactId>
          <scope>provided</scope>
          <version>${slf4j.version}</version>
        </dependency>

        <dependency>
          <groupId>org.jboss.errai</groupId>
          <artifactId>errai-ioc</artifactId>
          <exclusions>
            <exclusion>
              <artifactId>jsr250-api</artifactId>
              <groupId>javax.annotation</groupId>
            </exclusion>
            <exclusion>
              <artifactId>javax.inject</artifactId>
              <groupId>javax.inject</groupId>
            </exclusion>
          </exclusions>
          <scope>compile</scope>
          <version>${project.version}</version>
        </dependency>

        <dependency>
          <groupId>org.jboss.errai</groupId>
          <artifactId>errai-tools</artifactId>
          <scope>provided</scope>
          <version>${project.version}</version>
        </dependency>

        <dependency>
          <groupId>org.jboss.errai</groupId>
          <artifactId>errai-javax-enterprise</artifactId>
          <version>${project.version}</version>
          <scope>provided</scope>
        </dependency>

        <!-- exclude development tools -->
        <dependency>
          <groupId>org.jboss.errai</groupId>
          <artifactId>errai-cdi-jetty</artifactId>
          <version>${project.version}</version>
          <scope>provided</scope>
        </dependency>

        <dependency>
          <groupId>org.jboss.weld.servlet</groupId>
          <artifactId>weld-servlet-core</artifactId>
          <scope>provided</scope>
          <version>${weld.version}</version>
        </dependency>

        <dependency>
          <groupId>org.jboss.weld</groupId>
          <artifactId>weld-core</artifactId>
          <scope>provided</scope>
          <version>${weld.version}</version>
        </dependency>

        <dependency>
          <groupId>org.jboss.weld.se</groupId>
          <artifactId>weld-se-core</artifactId>
          <scope>provided</scope>
          <version>${weld.version}</version>
        </dependency>

        <dependency>
          <groupId>org.jboss.weld</groupId>
          <artifactId>weld-spi</artifactId>
          <scope>provided</scope>
          <version>1.1.Final</version>
        </dependency>

        <dependency>
          <groupId>org.mortbay.jetty</groupId>
          <artifactId>jetty</artifactId>
          <version>${jetty.version}</version>
          <scope>provided</scope>
        </dependency>

        <dependency>
          <groupId>org.mortbay.jetty</groupId>
          <artifactId>jetty-plus</artifactId>
          <scope>provided</scope>
          <version>${jetty.version}</version>
        </dependency>

        <dependency>
          <groupId>org.mortbay.jetty</groupId>
          <artifactId>jetty-naming</artifactId>
          <scope>provided</scope>
          <version>${jetty.version}</version>
        </dependency>

        <dependency>
          <groupId>org.jboss.logging</groupId>
          <artifactId>jboss-logging</artifactId>
          <scope>provided</scope>
          <version>3.0.0.Beta4</version>
        </dependency>
      </dependencies>
    </profile>

    <profile>
      <id>jboss7</id>
      <properties>
        <webDescriptor>jboss7</webDescriptor>
      </properties>

      <dependencies>
        <dependency>
          <groupId>org.jboss.errai</groupId>
          <artifactId>errai-bus</artifactId>
          <exclusions>
            <exclusion>
              <groupId>junit</groupId>
              <artifactId>junit</artifactId>
            </exclusion>
            <exclusion>
              <artifactId>javax.inject</artifactId>
              <groupId>javax.inject</groupId>
            </exclusion>
          </exclusions>
          <version>${project.version}</version>
        </dependency>

        <dependency>
          <groupId>xml-apis</groupId>
          <artifactId>xml-apis</artifactId>
          <version>1.0.b2</version>
          <scope>provided</scope>
        </dependency>

        <dependency>
          <groupId>org.javassist</groupId>
          <artifactId>javassist</artifactId>
          <version>3.15.0-GA</version>
          <scope>provided</scope>
        </dependency>

        <dependency>
          <groupId>org.jboss.errai</groupId>
          <artifactId>errai-tools</artifactId>
          <scope>provided</scope>
          <version>${project.version}</version>
        </dependency>

        <dependency>
          <groupId>org.jboss.errai</groupId>
          <artifactId>errai-javax-enterprise</artifactId>
          <version>${project.version}</version>
          <scope>provided</scope>
        </dependency>

<<<<<<< HEAD
=======
        <dependency>
            <groupId>org.jboss.weld</groupId>
            <artifactId>weld-api</artifactId>
            <version>1.1.Final</version>
            <scope>provided</scope>
        </dependency>

        <dependency>
            <groupId>org.jboss.weld</groupId>
            <artifactId>weld-spi</artifactId>
            <version>1.1.Final</version>
            <scope>provided</scope>
        </dependency>

        <dependency>
            <groupId>org.jboss.weld.servlet</groupId>
            <artifactId>weld-servlet-core</artifactId>
            <version>${weld.version}</version>
            <scope>provided</scope>
        </dependency>

        <dependency>
            <groupId>javax.inject</groupId>
            <artifactId>javax.inject</artifactId>
            <version>1</version>
            <scope>provided</scope>
        </dependency>

>>>>>>> 65ee41e0
        <!-- Exclude development tools -->
        <dependency>
          <groupId>org.jboss.errai</groupId>
          <artifactId>errai-cdi-jetty</artifactId>
          <version>${project.version}</version>
          <scope>provided</scope>
        </dependency>

        <dependency>
          <groupId>org.jboss.weld.servlet</groupId>
          <artifactId>weld-servlet-core</artifactId>
          <version>${weld.version}</version>
          <scope>provided</scope>
        </dependency>

        <dependency>
          <groupId>org.jboss.weld</groupId>
          <artifactId>weld-core</artifactId>
          <version>${weld.version}</version>
          <scope>provided</scope>
        </dependency>

        <dependency>
          <groupId>org.jboss.weld.se</groupId>
          <artifactId>weld-se-core</artifactId>
          <scope>provided</scope>
          <version>${weld.version}</version>
        </dependency>

        <!-- Jetty is used for testing only -->
        <dependency>
          <groupId>org.mortbay.jetty</groupId>
          <artifactId>jetty</artifactId>
          <version>${jetty.version}</version>
          <scope>provided</scope>
        </dependency>

        <dependency>
          <groupId>org.mortbay.jetty</groupId>
          <artifactId>jetty-plus</artifactId>
          <scope>provided</scope>
          <version>${jetty.version}</version>
        </dependency>

        <dependency>
          <groupId>org.mortbay.jetty</groupId>
          <artifactId>jetty-naming</artifactId>
          <scope>provided</scope>
          <version>${jetty.version}</version>
        </dependency>
      </dependencies>
    </profile>

    <!-- Begin Tomcat 6 and 7 support -->
    <profile>
      <id>tomcat</id>
      <properties>
        <webDescriptor>tomcat</webDescriptor>
      </properties>
    </profile>

    <!-- Profile that must be enabled when running integration tests (any test that extends GWTTestCase 
      directly or indirectly) -->
    <profile>
      <id>integration-test</id>
      <properties>
        <profile.testOutputDirectory>src/main/webapp/WEB-INF/classes</profile.testOutputDirectory>
        <webDescriptor>jetty</webDescriptor>
      </properties>

      <build>
        <testResources>
          <testResource>
            <directory>src/test/java</directory>
          </testResource>
          <testResource>
            <directory>src/test/resources</directory>
          </testResource>
        </testResources>
        <plugins>
          <plugin>
            <artifactId>maven-surefire-plugin</artifactId>
            <version>2.5</version>
            <configuration>
              <skipTests>false</skipTests>
              <additionalClasspathElements>
                <additionalClasspathElement>${basedir}/${profile.testOutputDirectory}/
                </additionalClasspathElement>
                <additionalClasspathElement>${basedir}/src/test/java/</additionalClasspathElement>
                <additionalClasspathElement>${basedir}/src/main/java/</additionalClasspathElement>
              </additionalClasspathElements>
              <useManifestOnlyJar>false</useManifestOnlyJar>
              <forkMode>pertest</forkMode>

              <!-- Note: to run the test in a real browser, set -DargLine='-Dgwt.args="-runStyle Manual:1"' -->
              <argLine>-Xmx1500m ${argLine}</argLine>


              <systemProperties>
                <!-- Must disable long polling for automated tests to succeed -->
                <property>
                  <name>errai.hosted_mode_testing</name>
                  <value>true</value>
                </property>
                <property>
                  <name>gwt.args</name>
                  <value>-war src/main/webapp</value>
                </property>
              </systemProperties>
            </configuration>
          </plugin>
        </plugins>
      </build>

      <dependencies>
        <dependency>
          <groupId>javax.servlet</groupId>
          <artifactId>servlet-api</artifactId>
          <version>2.5</version>
          <scope>provided</scope>
        </dependency>
        <dependency>
          <groupId>javax.servlet</groupId>
          <artifactId>jsp-api</artifactId>
          <version>2.0</version>
          <scope>provided</scope>
        </dependency>
        <dependency>
          <groupId>log4j</groupId>
          <artifactId>log4j</artifactId>
          <version>1.2.16</version>
        </dependency>
        <dependency>
          <groupId>junit</groupId>
          <artifactId>junit</artifactId>
          <version>4.8.1</version>
          <scope>compile</scope>
        </dependency>
        <dependency>
          <groupId>org.jboss.ejb3</groupId>
          <artifactId>jboss-ejb3-api</artifactId>
          <scope>provided</scope>
          <version>3.1.0</version>
        </dependency>

        <!-- Errai Core -->
        <dependency>
          <groupId>org.jboss.errai</groupId>
          <artifactId>errai-bus</artifactId>
          <version>${project.version}</version>
        </dependency>
        <dependency>
          <groupId>org.jboss.errai</groupId>
          <artifactId>errai-ioc</artifactId>
          <version>${project.version}</version>
          <exclusions>
            <exclusion>
              <groupId>javax.inject</groupId>
              <artifactId>javax.inject</artifactId>
            </exclusion>
            <exclusion>
              <groupId>javax.annotation</groupId>
              <artifactId>jsr250-api</artifactId>
            </exclusion>
          </exclusions>
        </dependency>

        <dependency>
          <groupId>org.jboss.errai</groupId>
          <artifactId>errai-cdi-client</artifactId>
          <version>${project.version}</version>
          <scope>compile</scope>
        </dependency>

        <dependency>
          <groupId>org.jboss.errai</groupId>
          <artifactId>errai-tools</artifactId>
          <version>${project.version}</version>
        </dependency>
        <dependency>
          <groupId>org.mvel</groupId>
          <artifactId>mvel2</artifactId>
          <version>${mvel.version}</version>
        </dependency>

        <dependency>
          <groupId>org.jboss.errai</groupId>
          <artifactId>errai-cdi-jetty</artifactId>
          <version>${project.version}</version>
        </dependency>

        <!-- CDI Development Utils -->
        <!-- This must be placed above com.google.gwt:gwt-dev to override the Jetty that is present there -->
        <dependency>
          <groupId>org.mortbay.jetty</groupId>
          <artifactId>jetty</artifactId>
          <version>${jetty.version}</version>
          <scope>compile</scope>
        </dependency>
        <dependency>
          <groupId>org.mortbay.jetty</groupId>
          <artifactId>jetty-plus</artifactId>
          <version>${jetty.version}</version>
          <scope>compile</scope>
        </dependency>
        <dependency>
          <groupId>org.mortbay.jetty</groupId>
          <artifactId>jetty-naming</artifactId>
          <version>${jetty.version}</version>
          <scope>compile</scope>
        </dependency>

        <!-- Weld Modules -->
        <dependency>
          <groupId>org.jboss.weld.se</groupId>
          <artifactId>weld-se-core</artifactId>
          <version>${weld.version}</version>
          <scope>compile</scope>
        </dependency>
        <dependency>
          <groupId>org.jboss.weld.servlet</groupId>
          <artifactId>weld-servlet</artifactId>
          <version>${weld.version}</version>
          <scope>compile</scope>
        </dependency>
        <dependency>
          <groupId>org.glassfish.web</groupId>
          <artifactId>el-impl</artifactId>
          <scope>runtime</scope>
          <version>2.1.2-b04</version>
        </dependency>

        <!-- GWT and GWT Extensions -->
        <dependency>
          <groupId>com.google.gwt</groupId>
          <artifactId>gwt-user</artifactId>
          <version>${gwt.version}</version>
          <scope>compile</scope>
        </dependency>

        <dependency>
          <groupId>com.google.gwt</groupId>
          <artifactId>gwt-dev</artifactId>
          <version>${gwt.version}</version>
          <scope>compile</scope>
        </dependency>

        <dependency>
          <groupId>javax.validation</groupId>
          <artifactId>validation-api</artifactId>
          <version>1.0.0.GA</version>
          <scope>compile</scope>
        </dependency>

        <dependency>
          <groupId>javax.validation</groupId>
          <artifactId>validation-api</artifactId>
          <version>1.0.0.GA</version>
          <classifier>sources</classifier>
          <scope>compile</scope>
        </dependency>

        <!-- Runtime / Container dependencies -->
        <dependency>
          <groupId>org.slf4j</groupId>
          <artifactId>slf4j-api</artifactId>
          <version>${slf4j.version}</version>
        </dependency>

        <dependency>
          <groupId>org.jboss</groupId>
          <artifactId>jboss-common-core</artifactId>
          <version>2.2.14.GA</version>
        </dependency>

        <dependency>
          <groupId>org.jboss.errai</groupId>
          <artifactId>errai-javax-enterprise</artifactId>
          <version>${project.version}</version>
          <scope>provided</scope>
        </dependency>

      </dependencies>
    </profile>
  </profiles>
  <build>
    <outputDirectory>src/main/webapp/WEB-INF/classes</outputDirectory>

    <plugins>
      <plugin>
        <groupId>org.codehaus.mojo</groupId>
        <artifactId>gwt-maven-plugin</artifactId>
        <configuration>
          <strict>true</strict>
          <logLevel>INFO</logLevel>
          <runTarget>index.html</runTarget>
          <extraJvmArgs>
            -d32 -Xmx1g -Xms1g -XX:MaxPermSize=200m -XX:+AggressiveOpts -XX:CompileThreshold=100 -XX:+UseNUMA
<!--             -Derrai.codegen.permissive=true -Derrai.codegen.printOut=true
 -->          </extraJvmArgs>
          <soyc>false</soyc>
          <hostedWebapp>src/main/webapp/</hostedWebapp>
          <server>org.jboss.errai.cdi.server.gwt.JettyLauncher</server>
        </configuration>
        <executions>
          <execution>
            <id>gwt-clean</id>
            <phase>clean</phase>
            <goals>
              <goal>clean</goal>
            </goals>
          </execution>
          <execution>
            <id>gwt-compile</id>
            <goals>
              <goal>resources</goal>
              <goal>compile</goal>
            </goals>
          </execution>
        </executions>
      </plugin>
      <plugin>
        <artifactId>maven-war-plugin</artifactId>
        <version>2.1.1</version>
        <configuration>
          <warName>${project.artifactId}</warName>
          <outputFileNameMapping>@{artifactId}@-@{baseVersion}@@{dashClassifier?}@.@{extension}@</outputFileNameMapping>
          <packagingExcludes>**/javax/**/*.*,**/client/local/**/*.class</packagingExcludes>

          <webResources>
            <resource>
              <!-- this is relative to the pom.xml directory -->
              <directory>src/${webDescriptor}</directory>
            </resource>
          </webResources>
        </configuration>
      </plugin>

      <!-- Tests are skipped by default because they require additional GWT dependencies. Run mvn with 
        -Pintegration-test to enable testing. -->
      <plugin>
        <artifactId>maven-surefire-plugin</artifactId>
        <version>2.5</version>
        <configuration>
          <skipTests>true</skipTests>
        </configuration>
      </plugin>

      <plugin>
        <groupId>org.jboss.errai</groupId>
        <artifactId>jacoco-gwt-maven-plugin</artifactId>
        <version>0.5.4.201202141554</version>

        <executions>
          <execution>
            <id>jacoco-gwt-prepare-agent</id>
            <phase>initialize</phase>
            <goals>
              <goal>prepare-agent</goal>
            </goals>
          </execution>
          <execution>
            <id>jacoco-gwt-report</id>
            <phase>site</phase>
            <goals>
              <goal>report</goal>
            </goals>
          </execution>
        </executions>
      </plugin>

      <plugin>
        <artifactId>maven-clean-plugin</artifactId>
        <version>2.4.1</version>
        <configuration>
          <filesets>
            <fileset>
              <directory>${basedir}</directory>
              <includes>
                <include>www-test/**</include>
                <include>.gwt/**</include>
                <include>.errai/**</include>
                <include>src/main/webapp/ErraiJpaDemo/**</include>
                <include>src/main/webapp/WEB-INF/deploy/**</include>
                <include>src/main/webapp/WEB-INF/lib/**</include>
                <include>src/main/webapp/WEB-INF/classes/**</include>
                <include>**/gwt-unitCache/**</include>
                <include>**/*.JUnit/**</include>
              </includes>
            </fileset>
          </filesets>
        </configuration>
      </plugin>

      <!-- We do not want to deploy the .war files for demos to Maven Central. -->
      <plugin>
        <groupId>org.apache.maven.plugins</groupId>
        <artifactId>maven-deploy-plugin</artifactId>
        <configuration>
          <skip>true</skip>
        </configuration>
      </plugin>
    </plugins>

    <pluginManagement>
      <plugins>
        <plugin>
          <groupId>org.eclipse.m2e</groupId>
          <artifactId>lifecycle-mapping</artifactId>
          <version>1.0.0</version>
          <configuration>
            <lifecycleMappingMetadata>
              <pluginExecutions>
                <pluginExecution>
                  <pluginExecutionFilter>
                    <groupId>org.codehaus.mojo</groupId>
                    <artifactId>gwt-maven-plugin</artifactId>
                    <versionRange>[2.3.0,)</versionRange>
                    <goals>
                      <goal>resources</goal>
                    </goals>
                  </pluginExecutionFilter>
                  <action>
                    <execute />
                  </action>
                </pluginExecution>
                <pluginExecution>
                  <pluginExecutionFilter>
                    <groupId>org.jboss.errai</groupId>
                    <artifactId>jacoco-gwt-maven-plugin</artifactId>
                    <versionRange>[0.0,)</versionRange>
                    <goals>
                      <goal>prepare-agent</goal>
                    </goals>
                  </pluginExecutionFilter>
                  <action>
                    <ignore />
                  </action>
                </pluginExecution>
              </pluginExecutions>
            </lifecycleMappingMetadata>
          </configuration>
        </plugin>
      </plugins>
    </pluginManagement>
  </build>

  <!-- Repositories -->
  <repositories>
    <repository>
      <id>jboss-public-repository-group</id>
      <name>JBoss Public Maven Repository Group</name>
      <url>https://repository.jboss.org/nexus/content/groups/public/</url>
      <layout>default</layout>
      <releases>
        <updatePolicy>never</updatePolicy>
      </releases>
      <snapshots>
        <updatePolicy>never</updatePolicy>
      </snapshots>
    </repository>
  </repositories>

  <pluginRepositories>
    <pluginRepository>
      <id>jboss-public-repository-group</id>
      <name>JBoss Public Maven Repository Group</name>
      <url>https://repository.jboss.org/nexus/content/groups/public/</url>
      <layout>default</layout>
      <releases>
        <updatePolicy>never</updatePolicy>
      </releases>
      <snapshots>
        <updatePolicy>never</updatePolicy>
      </snapshots>
    </pluginRepository>
  </pluginRepositories>

  <!-- DistributionManagement -->
  <distributionManagement>
    <repository>
      <id>jboss-releases-repository</id>
      <name>JBoss Releases Repository</name>
      <url>https://repository.jboss.org/nexus/service/local/staging/deploy/maven2/</url>
    </repository>

    <snapshotRepository>
      <id>jboss-snapshots-repository</id>
      <name>JBoss Snapshots Repository</name>
      <url>https://repository.jboss.org/nexus/content/repositories/snapshots/</url>
    </snapshotRepository>
  </distributionManagement>
</project><|MERGE_RESOLUTION|>--- conflicted
+++ resolved
@@ -504,37 +504,6 @@
           <scope>provided</scope>
         </dependency>
 
-<<<<<<< HEAD
-=======
-        <dependency>
-            <groupId>org.jboss.weld</groupId>
-            <artifactId>weld-api</artifactId>
-            <version>1.1.Final</version>
-            <scope>provided</scope>
-        </dependency>
-
-        <dependency>
-            <groupId>org.jboss.weld</groupId>
-            <artifactId>weld-spi</artifactId>
-            <version>1.1.Final</version>
-            <scope>provided</scope>
-        </dependency>
-
-        <dependency>
-            <groupId>org.jboss.weld.servlet</groupId>
-            <artifactId>weld-servlet-core</artifactId>
-            <version>${weld.version}</version>
-            <scope>provided</scope>
-        </dependency>
-
-        <dependency>
-            <groupId>javax.inject</groupId>
-            <artifactId>javax.inject</artifactId>
-            <version>1</version>
-            <scope>provided</scope>
-        </dependency>
-
->>>>>>> 65ee41e0
         <!-- Exclude development tools -->
         <dependency>
           <groupId>org.jboss.errai</groupId>
