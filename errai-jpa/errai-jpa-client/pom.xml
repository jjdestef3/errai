<project xmlns="http://maven.apache.org/POM/4.0.0" xmlns:xsi="http://www.w3.org/2001/XMLSchema-instance"
  xsi:schemaLocation="http://maven.apache.org/POM/4.0.0 http://maven.apache.org/xsd/maven-4.0.0.xsd">
  <modelVersion>4.0.0</modelVersion>

  <name>Errai::JPA::Client</name>

  <parent>
    <artifactId>errai-jpa-parent</artifactId>
    <groupId>org.jboss.errai</groupId>
<<<<<<< HEAD
    <version>3.0-SNAPSHOT</version>
=======
    <version>2.1.1-SNAPSHOT</version>
>>>>>>> 52297428
  </parent>

  <artifactId>errai-jpa-client</artifactId>

  <dependencies>

    <!-- It is important that the Hibernate dependencies come before the GWT dependencies
         (or Errai dependencies that transitively include GWT). Otherwise, you get
         NoSuchMethodError on JPA2 calls like EntityManagerFactory.getMetamodel(). -->
    <dependency>
      <groupId>org.hibernate</groupId>
      <artifactId>hibernate-entitymanager</artifactId>
      <version>4.1.1.Final</version>
    </dependency>

    <dependency>
      <groupId>org.hibernate.javax.persistence</groupId>
      <artifactId>hibernate-jpa-2.0-api</artifactId>
      <version>1.0.1.Final</version>
    </dependency>

    <dependency>
      <groupId>com.h2database</groupId>
      <artifactId>h2</artifactId>
      <version>1.3.168</version>
      <scope>test</scope>
    </dependency>

    <dependency>
      <groupId>org.jboss.errai</groupId>
      <artifactId>errai-ioc</artifactId>
      <version>${project.version}</version>
    </dependency>

    <dependency>
      <groupId>org.jboss.errai</groupId>
      <artifactId>errai-data-binding</artifactId>
      <version>${project.version}</version>
    </dependency>

    <dependency>
      <groupId>com.google.gwt</groupId>
      <artifactId>gwt-user</artifactId>
    </dependency>

    <dependency>
      <groupId>com.google.gwt</groupId>
      <artifactId>gwt-dev</artifactId>
      <scope>provided</scope>
    </dependency>
    
    <dependency>
      <groupId>com.google.guava</groupId>
      <artifactId>guava-gwt</artifactId>
    </dependency>
    
  </dependencies>

  <build>
  </build>

  <profiles>
    <profile>
      <id>integration-test</id>
      <build>
        <plugins>
          <plugin>
            <artifactId>maven-surefire-plugin</artifactId>
            <configuration>
              <skipTests>false</skipTests>
              <forkMode>always</forkMode>
              <argLine>-Xms1g -Xmx2g -XX:MaxPermSize=128m ${argLine}</argLine>

              <additionalClasspathElements>
                <additionalClasspathElement>${basedir}/target/classes/</additionalClasspathElement>
                <additionalClasspathElement>${basedir}/test-classes/</additionalClasspathElement>
                <additionalClasspathElement>${basedir}/src/test/java/</additionalClasspathElement>
              </additionalClasspathElements>
              <useSystemClassLoader>false</useSystemClassLoader>
              <useManifestOnlyJar>true</useManifestOnlyJar>

              <systemProperties>
                <property>
                  <name>java.io.tmpdir</name>
                  <value>${project.build.directory}</value>
                </property>
                <property>
                  <name>log4j.output.dir</name>
                  <value>${project.build.directory}</value>
                </property>

                <!-- Do not accidently package server test marshallers when building Errai -->
                <property>
                  <name>errai.marshalling.server.classOutput.enabled</name>
                  <value>false</value>
                </property>


                <!-- Must disable long polling for automated tests to succeed -->
                <property>
                  <name>org.jboss.errai.bus.do_long_poll</name>
                  <value>false</value>
                </property>

                <!-- Disable caching of generated code -->
                <property>
                  <name>errai.devel.nocache</name>
                  <value>true</value>
                </property>
              </systemProperties>

              <includes>
                <include>**/AllJpaTests.java</include>
              </includes>
            </configuration>
          </plugin>
        </plugins>
      </build>
    </profile>
  </profiles>

</project><|MERGE_RESOLUTION|>--- conflicted
+++ resolved
@@ -7,11 +7,7 @@
   <parent>
     <artifactId>errai-jpa-parent</artifactId>
     <groupId>org.jboss.errai</groupId>
-<<<<<<< HEAD
-    <version>3.0-SNAPSHOT</version>
-=======
-    <version>2.1.1-SNAPSHOT</version>
->>>>>>> 52297428
+<version>3.0-SNAPSHOT</version>
   </parent>
 
   <artifactId>errai-jpa-client</artifactId>
