--- conflicted
+++ resolved
@@ -37,9 +37,9 @@
 /**
  * This class represents a context in which {@link Statement}s are generated.
  * <p>
- * Its main purpose is to support the concept of scopes so that {@link Statement}s
- * can be validated prior to compilation.
- *
+ * Its main purpose is to support the concept of scopes so that {@link Statement}s can be validated prior to
+ * compilation.
+ * 
  * @author Christian Sadilek <csadilek@redhat.com>
  */
 public class Context {
@@ -52,7 +52,7 @@
   private Map<String, String> imports;
   private final Set<MetaClass> classContexts;
 
-  private Set<MetaClass> literalizableClasses;
+  private final Set<MetaClass> literalizableClasses;
 
   private Map<String, Map<Object, Object>> renderingCache;
 
@@ -72,7 +72,7 @@
 
   /**
    * Creates a new and empty context.
-   *
+   * 
    * @return empty context
    */
   public static Context create() {
@@ -81,9 +81,10 @@
 
   /**
    * Create a new sub context for the given parent context.
-   *
-   * @param parent  the parent context to use.
-   *
+   * 
+   * @param parent
+   *          the parent context to use.
+   * 
    * @return Created sub context
    */
   public static Context create(Context parent) {
@@ -92,9 +93,11 @@
 
   /**
    * Add a variable to the current scope.
-   *
-   * @param name  the name of the variable, must not be null.
-   * @param type  the type of the variable, must not be null.
+   * 
+   * @param name
+   *          the name of the variable, must not be null.
+   * @param type
+   *          the type of the variable, must not be null.
    * @return the current context with the variable added.
    */
   public Context addVariable(String name, Class<?> type) {
@@ -103,10 +106,13 @@
 
   /**
    * Add a variable to the current scope and initialize it.
-   *
-   * @param name  the name of the variable, must not be null.
-   * @param type  the type of the variable, must not be null.
-   * @param initialization  the {@link Statement} or literal value to initialize the {@link Variable}, can be null.
+   * 
+   * @param name
+   *          the name of the variable, must not be null.
+   * @param type
+   *          the type of the variable, must not be null.
+   * @param initialization
+   *          the {@link Statement} or literal value to initialize the {@link Variable}, can be null.
    * @return the current context with the variable added.
    */
   public Context addVariable(String name, Class<?> type, Object initialization) {
@@ -116,8 +122,9 @@
 
   /**
    * Add a {@link Variable} to the current scope.
-   *
-   * @param variable  the variable instance to add, must not be null.
+   * 
+   * @param variable
+   *          the variable instance to add, must not be null.
    * @return the current context with the variable added.
    */
   public Context addVariable(Variable variable) {
@@ -130,8 +137,9 @@
 
   /**
    * Add a {@link Label} to the current scope.
-   *
-   * @param label  the label instance to add, must not be null.
+   * 
+   * @param label
+   *          the label instance to add, must not be null.
    * @return the current context with the label added.
    */
   public Context addLabel(Label label) {
@@ -170,15 +178,11 @@
 
   /**
    * Imports the given class.
-<<<<<<< HEAD
-   *
-   * @param clazz  the class to import, must not be null
-=======
    * 
    * @param clazz
    *          the class to import, must not be null. If it is an array type (of any number of dimensions), its non-array
    *          component type will be imported.
->>>>>>> 10784cd3
+   * 
    * @return the current context with the import added.
    */
   public Context addImport(MetaClass clazz) {
@@ -200,8 +204,9 @@
 
   /**
    * Checks whether the given class has been imported.
-   *
-   * @param clazz  the class to check, must not be null.
+   * 
+   * @param clazz
+   *          the class to check, must not be null.
    * @return true if import exists, otherwise false.
    */
   public boolean hasImport(MetaClass clazz) {
@@ -227,7 +232,7 @@
 
   /**
    * Returns all imports except the optional ones (java.lang.*).
-   *
+   * 
    * @return required imports
    */
   public Set<String> getRequiredImports() {
@@ -246,7 +251,7 @@
 
   /**
    * Enables automatic import of classes used during code generation.
-   *
+   * 
    * @return the current context whit auto import enabled.
    */
   public Context autoImport() {
@@ -256,10 +261,12 @@
 
   /**
    * Returns a reference to the {@link Variable} with the given name.
-   *
-   * @param name  the name of the variable.
+   * 
+   * @param name
+   *          the name of the variable.
    * @return the {@link VariableReference} found, can not be null.
-   * @throws OutOfScopeException  if variable with the given name can not be found.
+   * @throws OutOfScopeException
+   *           if variable with the given name can not be found.
    */
   public VariableReference getVariable(String name) {
     return getVariable(name, false);
@@ -267,10 +274,12 @@
 
   /**
    * Returns a reference to the class member {@link Variable} with the given name.
-   *
-   * @param name  the name of the class member variable.
+   * 
+   * @param name
+   *          the name of the class member variable.
    * @return the {@link VariableReference} found, can not be null.
-   * @throws OutOfScopeException  if member variable with the given name can not be found.
+   * @throws OutOfScopeException
+   *           if member variable with the given name can not be found.
    */
   public VariableReference getClassMember(String name) {
     return getVariable(name, true);
@@ -301,10 +310,12 @@
 
   /**
    * Returns the a reference to the {@link Label} with the given name.
-   *
-   * @param name  the name of the label.
+   * 
+   * @param name
+   *          the name of the label.
    * @return the {@link LabelReference} found, can not be null.
-   * @throws OutOfScopeException  if label with the given name can not be found.
+   * @throws OutOfScopeException
+   *           if label with the given name can not be found.
    */
   public LabelReference getLabel(String name) {
     Label found = null;
@@ -324,8 +335,9 @@
 
   /**
    * Checks is the given {@link Variable} is in scope.
-   *
-   * @param variable  the variable to check.
+   * 
+   * @param variable
+   *          the variable to check.
    * @return true if in scope, otherwise false.
    */
   public boolean isScoped(Variable variable) {
@@ -340,8 +352,9 @@
 
   /**
    * Checks is the given {@link MetaMethod} is in scope (part of the attached class contexts).
-   *
-   * @param method  the method to check.
+   * 
+   * @param method
+   *          the method to check.
    * @return true if in scope, otherwise false.
    */
   public boolean isInScope(MetaMethod method) {
@@ -361,8 +374,9 @@
 
   /**
    * Checks is the given {@link MetaField} is in scope (part of the attached class contexts).
-   *
-   * @param field  the field to check.
+   * 
+   * @param field
+   *          the field to check.
    * @return true if in scope, otherwise false.
    */
   public boolean isInScope(MetaField field) {
@@ -382,8 +396,9 @@
 
   /**
    * Checks if the the given variable name is ambiguous in this scope.
-   *
-   * @param varName  the variable name to check.
+   * 
+   * @param varName
+   *          the variable name to check.
    * @return true if ambiguous, otherwise false.
    */
   public boolean isAmbiguous(String varName) {
@@ -399,7 +414,7 @@
 
   /**
    * Returns all variables in this scope (does not include variables of parent scopes).
-   *
+   * 
    * @return collection of {@link Variable}, empty if no variables are in scope.
    */
   public Collection<Variable> getDeclaredVariables() {
@@ -422,10 +437,10 @@
 
   /**
    * Mark a class "literalizable". Meaning that all classes that are assignable to this type, are candidates for
-   * reification to code snapshots for this context and all subcontexts. See {@link SnapshotMaker} for further
-   * details.
-   *
-   * @param clazz the class, interface or superclass to be considered literalizable.
+   * reification to code snapshots for this context and all subcontexts. See {@link SnapshotMaker} for further details.
+   * 
+   * @param clazz
+   *          the class, interface or superclass to be considered literalizable.
    */
   public void addLiteralizableClass(Class clazz) {
     addLiteralizableClass(MetaClassFactory.get(clazz));
@@ -433,10 +448,10 @@
 
   /**
    * Mark a class "literalizable". Meaning that all classes that are assignable to this type, are candidates for
-   * reification to code snapshots for this context and all subcontexts. See {@link SnapshotMaker} for further
-   * details.
-   *
-   * @param clazz the class, interface or superclass to be considered literalizable.
+   * reification to code snapshots for this context and all subcontexts. See {@link SnapshotMaker} for further details.
+   * 
+   * @param clazz
+   *          the class, interface or superclass to be considered literalizable.
    */
   public void addLiteralizableClass(MetaClass clazz) {
     literalizableClasses.add(clazz.getErased());
@@ -444,9 +459,10 @@
 
   /**
    * Returns true if the specified class is literalizable.
-   *
+   * 
    * @see #addLiteralizableClass(Class)
-   * @param clazz the class, interface or superclass to be tested if literalizable
+   * @param clazz
+   *          the class, interface or superclass to be tested if literalizable
    * @return true if the specified class is literalizable
    */
   public boolean isLiteralizableClass(final Class clazz) {
@@ -455,9 +471,10 @@
 
   /**
    * Returns true if the specified class is literalizable.
-   *
+   * 
    * @see #addLiteralizableClass(org.jboss.errai.codegen.framework.meta.MetaClass)
-   * @param clazz the class, interface or superclass to be tested if literalizable
+   * @param clazz
+   *          the class, interface or superclass to be tested if literalizable
    * @return true if the specified class is literalizable
    */
   public boolean isLiteralizableClass(final MetaClass clazz) {
@@ -465,34 +482,42 @@
   }
 
   /**
-   * Returns the literalizable target type for any matching subtype. Meaning, that if say, the type <tt com.bar.FooImpl</tt>
-   * is a subtype of the interface <tt>com.bar.Foo</tt>, which is itself marked literalizable, this method will return
-   * a reference to the <tt>java.lang.Class</tt> instance for <tt>com.bar.Foo</tt>
-   *
-   * @param clazz the class, interface or superclass to obtain a literalizable target type for.
-   * @return the literalizable target type that matches {@param clazz}. If there are no matches, returns <tt>null</tt>.
+   * Returns the literalizable target type for any matching subtype. Meaning, that if say, the type
+   * <tt com.bar.FooImpl</tt> is a subtype of the interface <tt>com.bar.Foo</tt>, which is itself marked literalizable,
+   * this method will return a reference to the <tt>java.lang.Class</tt> instance for <tt>com.bar.Foo</tt>
+   * 
+   * @param clazz
+   *          the class, interface or superclass to obtain a literalizable target type for.
+   * @return the literalizable target type that matches
+   * @param clazz
+   *          . If there are no matches, returns <tt>null</tt>.
    */
   public Class getLiteralizableTargetType(final Class clazz) {
     return getLiteralizableTargetType(MetaClassFactory.get(clazz));
   }
 
   /**
-   * Returns the literalizable target type for any matching subtype. Meaning, that if say, the type <tt>com.bar.FooImpl</tt>
-   * is a subtype of the interface <tt>com.bar.Foo</tt>, which is itself marked literalizable, this method will return
-   * a reference to the <tt>java.lang.Class</tt> instance for <tt>com.bar.Foo</tt>
-   *
-   * @param clazz the class, interface or superclass to obtain a literalizable target type for.
-   * @return the literalizable target type that matches {@param clazz}. If there are no matches, returns <tt>null</tt>.
+   * Returns the literalizable target type for any matching subtype. Meaning, that if say, the type
+   * <tt>com.bar.FooImpl</tt> is a subtype of the interface <tt>com.bar.Foo</tt>, which is itself marked literalizable,
+   * this method will return a reference to the <tt>java.lang.Class</tt> instance for <tt>com.bar.Foo</tt>
+   * 
+   * @param clazz
+   *          the class, interface or superclass to obtain a literalizable target type for.
+   * @return the literalizable target type that matches
+   * @param clazz
+   *          . If there are no matches, returns <tt>null</tt>.
    */
   public Class getLiteralizableTargetType(final MetaClass clazz) {
     Context ctx = this;
     do {
       MetaClass cls = clazz;
       do {
-        if (ctx.literalizableClasses.contains(cls)) return cls.asClass();
+        if (ctx.literalizableClasses.contains(cls))
+          return cls.asClass();
 
         for (MetaClass iface : cls.getInterfaces()) {
-          if (ctx.literalizableClasses.contains(iface)) return iface.asClass();
+          if (ctx.literalizableClasses.contains(iface))
+            return iface.asClass();
         }
       }
       while ((cls = cls.getSuperClass()) != null);
@@ -504,7 +529,7 @@
 
   /**
    * Returns all variables in this scope (does not include variables of parent scopes).
-   *
+   * 
    * @return map of variable name to {@link Variable}, empty if no variables are in scope.
    */
   public Map<String, Variable> getVariables() {
@@ -516,8 +541,9 @@
 
   /**
    * Attaches a class to the current scope.
-   *
-   * @param clazz  class to attach.
+   * 
+   * @param clazz
+   *          class to attach.
    */
   public void attachClass(MetaClass clazz) {
     this.classContexts.add(clazz);
@@ -525,13 +551,12 @@
 
   /**
    * Checks if automatic import is active.
-   *
+   * 
    * @return true if auto import active, otherwise false.
    */
   public boolean isAutoImportActive() {
     return autoImportActive;
   }
-
 
   // TODO factor this out. should not be part of Context.
   public <K, V> Map<K, V> getRenderingCache(RenderCacheStore<K, V> store) {
