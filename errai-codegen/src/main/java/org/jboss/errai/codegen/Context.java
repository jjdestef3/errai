--- conflicted
+++ resolved
@@ -483,11 +483,7 @@
   /**
    * Returns true if the specified class is literalizable.
    * 
-<<<<<<< HEAD
-   * @see #addLiteralizableClass(org.jboss.errai.codegen.meta.MetaClass)
-=======
    * @see #addLiteralizableClass(MetaClass)
->>>>>>> 281e20b7
    * @param clazz
    *          the class, interface or superclass to be tested if literalizable
    * @return true if the specified class is literalizable
