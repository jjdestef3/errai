/*
 * Copyright 2011 JBoss, by Red Hat, Inc
 *
 * Licensed under the Apache License, Version 2.0 (the "License");
 * you may not use this file except in compliance with the License.
 * You may obtain a copy of the License at
 *
 *    http://www.apache.org/licenses/LICENSE-2.0
 *
 * Unless required by applicable law or agreed to in writing, software
 * distributed under the License is distributed on an "AS IS" BASIS,
 * WITHOUT WARRANTIES OR CONDITIONS OF ANY KIND, either express or implied.
 * See the License for the specific language governing permissions and
 * limitations under the License.
 */

package org.jboss.errai.codegen.builder.callstack;

import org.jboss.errai.codegen.Context;
import org.jboss.errai.codegen.RenderCacheStore;
import org.jboss.errai.codegen.Statement;
import org.jboss.errai.codegen.exception.GenerationException;
import org.jboss.errai.codegen.meta.MetaClass;
import org.jboss.errai.codegen.meta.MetaParameterizedType;
import org.jboss.errai.codegen.meta.MetaType;

import java.util.Map;

/**
 * {@link CallElement} to create a class reference.
 *
 * @author Christian Sadilek <csadilek@redhat.com>
 */
public class LoadClassReference extends AbstractCallElement {
  private final MetaClass metaClass;

  public LoadClassReference(final MetaClass type) {
    this.metaClass = type;
  }

  @Override
  public void handleCall(final CallWriter writer,
                         final Context context,
                         final Statement statement) {
    writer.reset();

    try {
      nextOrReturn(writer, context, new ClassReference(metaClass));
    } 
    catch (GenerationException e) {
      blameAndRethrow(e);
    }
  }

  public static class ClassReference implements Statement {
    private final MetaClass metaClass;

    public ClassReference(final MetaClass metaClass) {
      this.metaClass = metaClass;
    }

    @Override
    public String generate(final Context context) {
      return getClassReference(metaClass, context);
    }

    @Override
    public MetaClass getType() {
      return metaClass;
    }
  }

  public static String getClassReference(final MetaType metaClass, final Context context) {
    return getClassReference(metaClass, context, true);
  }

  private static final RenderCacheStore<MetaType, String> CLASS_LITERAL_RENDER_CACHE
          = new RenderCacheStore<MetaType, String>() {
    @Override
    public String getName() {
      return "CLASS_LITERAL_RENDER_CACHE";
    }
  };

  public static String getClassReference(final MetaType metaClass, final Context context, final boolean typeParms) {
    final Map<MetaType, String> cacheStore = context.getRenderingCache(CLASS_LITERAL_RENDER_CACHE);

    String result = cacheStore.get(metaClass);

    if (result == null) {
      result = _getClassReference(metaClass, context, typeParms);
    }
    return result;
  }

  private static String _getClassReference(final MetaType metaClass, final Context context, final boolean typeParms) {

    final MetaClass erased;
    if (metaClass instanceof MetaClass) {
      erased = ((MetaClass) metaClass).getErased();
    }
<<<<<<< HEAD
    else if (metaClass instanceof MetaParameterizedType) {
      final MetaParameterizedType parameterizedType = (MetaParameterizedType) metaClass;
      return parameterizedType.toString();
    }
    else if (metaClass instanceof MetaTypeVariable) {
      final MetaTypeVariable parameterizedType = (MetaTypeVariable) metaClass;
      return parameterizedType.getName();
    }
    else if (metaClass instanceof MetaWildcardType) {
      final MetaWildcardType wildCardType = (MetaWildcardType) metaClass;
      return wildCardType.toString();
    }
=======
>>>>>>> c036922c
    else {
      return metaClass.getName();
    }

    String fqcn = erased.getCanonicalName();
    final int idx = fqcn.lastIndexOf('.');
    if (idx != -1) {

      if ((context.isAutoImportActive() || "java.lang".equals(erased.getPackageName()))
              && !context.hasImport(erased)) {
        context.addImport(erased);
      }

      if (context.hasImport(erased)) {
        fqcn = fqcn.substring(idx + 1);
      }
    }

    final StringBuilder buf = new StringBuilder(fqcn);
    if (typeParms) {
      buf.append(getClassReferencesForParameterizedTypes(((MetaClass) metaClass).getParameterizedType(), context));
    }

    return buf.toString();
  }

  private static final RenderCacheStore<MetaParameterizedType, String> PARMTYPE_LITERAL_RENDER_CACHE =
          new RenderCacheStore<MetaParameterizedType, String>() {
            @Override
            public String getName() {
              return "PARMTYPE_LITERAL_RENDER_CACHE";
            }
          };

  private static String getClassReferencesForParameterizedTypes(final MetaParameterizedType parameterizedType,
                                                                final Context context) {
    final Map<MetaParameterizedType, String> cacheStore = context.getRenderingCache(PARMTYPE_LITERAL_RENDER_CACHE);

    String result = cacheStore.get(parameterizedType);

    if (result == null) {

      final StringBuilder buf = new StringBuilder(64);

      if (parameterizedType != null && parameterizedType.getTypeParameters().length != 0) {
        buf.append("<");

        for (int i = 0; i < parameterizedType.getTypeParameters().length; i++) {
          final MetaType typeParameter = parameterizedType.getTypeParameters()[i];

          if (typeParameter instanceof MetaParameterizedType) {
            final MetaParameterizedType parameterizedTypeParemeter = (MetaParameterizedType) typeParameter;
            buf.append(getClassReference(parameterizedTypeParemeter.getRawType(), context));
            buf.append(getClassReferencesForParameterizedTypes(parameterizedTypeParemeter, context));
          }
          else {
            // fix to a weirdness in the GWT deferred bining API;
            final String ref = getClassReference(typeParameter, context);
            if ("Object".equals(ref)) {
              //ignore;
              return "";
            }

            buf.append(ref);
          }

          if (i + 1 < parameterizedType.getTypeParameters().length)
            buf.append(", ");
        }
        buf.append(">");
      }

      result = buf.toString();
      cacheStore.put(parameterizedType, result);
    }

    return result;

  }

  @Override
  public String toString() {
    return "[[LoadClassReference<" + metaClass.getFullyQualifiedName() + ">]" + next + "]";
  }
}<|MERGE_RESOLUTION|>--- conflicted
+++ resolved
@@ -16,6 +16,8 @@
 
 package org.jboss.errai.codegen.builder.callstack;
 
+import java.util.Map;
+
 import org.jboss.errai.codegen.Context;
 import org.jboss.errai.codegen.RenderCacheStore;
 import org.jboss.errai.codegen.Statement;
@@ -23,8 +25,6 @@
 import org.jboss.errai.codegen.meta.MetaClass;
 import org.jboss.errai.codegen.meta.MetaParameterizedType;
 import org.jboss.errai.codegen.meta.MetaType;
-
-import java.util.Map;
 
 /**
  * {@link CallElement} to create a class reference.
@@ -46,7 +46,7 @@
 
     try {
       nextOrReturn(writer, context, new ClassReference(metaClass));
-    } 
+    }
     catch (GenerationException e) {
       blameAndRethrow(e);
     }
@@ -99,21 +99,6 @@
     if (metaClass instanceof MetaClass) {
       erased = ((MetaClass) metaClass).getErased();
     }
-<<<<<<< HEAD
-    else if (metaClass instanceof MetaParameterizedType) {
-      final MetaParameterizedType parameterizedType = (MetaParameterizedType) metaClass;
-      return parameterizedType.toString();
-    }
-    else if (metaClass instanceof MetaTypeVariable) {
-      final MetaTypeVariable parameterizedType = (MetaTypeVariable) metaClass;
-      return parameterizedType.getName();
-    }
-    else if (metaClass instanceof MetaWildcardType) {
-      final MetaWildcardType wildCardType = (MetaWildcardType) metaClass;
-      return wildCardType.toString();
-    }
-=======
->>>>>>> c036922c
     else {
       return metaClass.getName();
     }
