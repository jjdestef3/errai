/*
 * Copyright 2011 JBoss, by Red Hat, Inc
 *
 * Licensed under the Apache License, Version 2.0 (the "License");
 * you may not use this file except in compliance with the License.
 * You may obtain a copy of the License at
 *
 *    http://www.apache.org/licenses/LICENSE-2.0
 *
 * Unless required by applicable law or agreed to in writing, software
 * distributed under the License is distributed on an "AS IS" BASIS,
 * WITHOUT WARRANTIES OR CONDITIONS OF ANY KIND, either express or implied.
 * See the License for the specific language governing permissions and
 * limitations under the License.
 */

package org.jboss.errai.codegen.literal;

import org.jboss.errai.codegen.AnnotationEncoder;
import org.jboss.errai.codegen.Context;
import org.jboss.errai.codegen.SnapshotMaker;
import org.jboss.errai.codegen.exception.NotLiteralizableException;
import org.jboss.errai.codegen.meta.MetaClass;
import org.jboss.errai.codegen.meta.MetaClassFactory;

import java.lang.annotation.Annotation;
import java.util.HashMap;
import java.util.List;
import java.util.Map;
import java.util.Set;

<<<<<<< HEAD
import org.jboss.errai.codegen.AnnotationEncoder;
import org.jboss.errai.codegen.Context;
import org.jboss.errai.codegen.SnapshotMaker;
import org.jboss.errai.codegen.exception.NotLiteralizableException;
import org.jboss.errai.codegen.meta.MetaClass;
import org.jboss.errai.codegen.meta.MetaClassFactory;
=======
import static org.jboss.errai.codegen.builder.callstack.LoadClassReference.getClassReference;
>>>>>>> 727a8415

/**
 * The literal factory provides a LiteralValue for the specified object (if possible).
 *
 * @author Mike Brock <cbrock@redhat.com>
 */
public class LiteralFactory {

  private static final Map<Object, LiteralValue<?>> LITERAL_CACHE = new HashMap<Object, LiteralValue<?>>();

  /**
   * Returns a literal value (specialization of Statement) representing the
   * given object in the given context.
   *
   * @param o
   *          The object to create a literal value for.
   * @return a LiteralValue for the given object. Never null.
   * @throws NotLiteralizableException if {@code o} cannot be literalized
   */
  public static LiteralValue<?> getLiteral(final Object o) {
    return getLiteral(null, o);
  }

  /**
   * Returns a literal value (specialization of Statement) representing the
   * given object in the given context.
   *
   * @param context
   *          The context the literal value will be code-generated in. Contexts
   *          can specify additional literalizable types. See {@link Context#addLiteralizableClass(Class)}.
   * @param o
   *          The object to create a literal value for.
   * @return a LiteralValue for the given object. Never null.
   * @throws NotLiteralizableException if {@code o} cannot be literalized
   */
  public static LiteralValue<?> getLiteral(final Context context, final Object o) {
    return getLiteral(context, o, true);
  }

  /**
   * Implementation for the public getLiteral() methods.
   *
   * @param context
   *          The context the literal value will be code-generated in. Contexts
   *          can specify additional literalizable types.
   * @param o
   *          The object to create a literal value for.
   * @return a LiteralValue for the given object. Never null.
   * @throws NotLiteralizableException if {@code o} cannot be literalized
   */
<<<<<<< HEAD
  private static LiteralValue<?> getLiteral(final Context context, final Object o, boolean throwIfNotLiteralizable) {
=======
  private static LiteralValue<?> getLiteral(final Context context,
                                            final Object o,
                                            final boolean throwIfNotLiteralizable) {

>>>>>>> 727a8415
    LiteralValue<?> result = LITERAL_CACHE.get(o);
    if (result == null) {

      if (o instanceof MetaClass) {
        result = new MetaClassLiteral((MetaClass)o);
      }
      else if (o instanceof Annotation) {
        result = new LiteralValue<Annotation>((Annotation) o) {
          @Override
          public String getCanonicalString(final Context context) {
            return AnnotationEncoder.encode((Annotation) o).generate(context);
          }
        };
      }
      else if (o instanceof Enum) {
        result = new LiteralValue<Enum>((Enum) o) {
          @Override
          public String getCanonicalString(final Context context) {
            return getClassReference(MetaClassFactory.get(o.getClass()), context) + "." + ((Enum) o).name();
          }
        };
      }
      else {
        result = _getLiteral(context, o, throwIfNotLiteralizable);
<<<<<<< HEAD
      }

      if (result != null) {
        // avoid caching the null; we don't want that returned from the cache!
        LITERAL_CACHE.put(o, result);
      }

=======
      }

      if (result != null) {
        // avoid caching the null; we don't want that returned from the cache!
        LITERAL_CACHE.put(o, result);
      }

>>>>>>> 727a8415
    }
    return result;
  }

<<<<<<< HEAD
  private static LiteralValue<?> _getLiteral(final Context context, final Object o, boolean throwIfNotLiteralizable) {
=======
  private static LiteralValue<?> _getLiteral(final Context context,
                                             final Object o,
                                             final boolean throwIfNotLiteralizable) {

>>>>>>> 727a8415
    if (o == null) {
      return NullLiteral.INSTANCE;
    }

    if (o instanceof String) {
      return new StringLiteral((String) o);
    }
    else if (o instanceof Integer) {
      return new IntValue((Integer) o);
    }
    else if (o instanceof Character) {
      return new CharValue((Character) o);
    }
    else if (o instanceof Boolean) {
      return new BooleanValue((Boolean) o);
    }
    else if (o instanceof Short) {
      return new ShortValue((Short) o);
    }
    else if (o instanceof Long) {
      return new LongValue((Long) o);
    }
    else if (o instanceof Double) {
      return new DoubleValue((Double) o);
    }
    else if (o instanceof Float) {
      return new FloatValue((Float) o);
    }
    else if (o instanceof Byte) {
      return new ByteValue((Byte) o);
    }
    else if (o instanceof Class) {
      return new ClassLiteral((Class) o);
    }
    else if (o instanceof MetaClass) {
      return new MetaClassLiteral((MetaClass) o);
    }
    else if (o instanceof Set) {
      return new SetValue((Set) o);
    }
    else if (o instanceof List) {
      return new ListValue((List) o);
    }
    else if (o instanceof Map) {
      return new MapValue((Map) o);
    }
    else if (o.getClass().isArray()) {
      return new ArrayLiteral(o);
    }
    else if (context != null && context.isLiteralizableClass(o.getClass())) {
      // the new instance of LiteralValue here provides surprising (but desirable) caching behaviour.
      // see LiteralTest.testGenerateObjectArrayThenModifyThenGenerateAgain for details.
      return new LiteralValue<Object>(o) {
        @Override
<<<<<<< HEAD
        public String getCanonicalString(Context context) {
          Class<?> targetType = context.getLiteralizableTargetType(o.getClass());
=======
        public String getCanonicalString(final Context context) {
          final Class<?> targetType = context.getLiteralizableTargetType(o.getClass());
>>>>>>> 727a8415
          return SnapshotMaker.makeSnapshotAsSubclass(o, targetType, targetType, null).generate(context);
        }
      };
    }
    else {
      if (throwIfNotLiteralizable) {
        throw new NotLiteralizableException(o);
      }
      return null;
    }
  }

  /**
   * Returns a literal value (specialization of Statement) representing the
   * given object in the given context, or null if the value is not
   * literalizable.
   *
   * @param o
   *          The object to create a literal value for.
   * @return a LiteralValue for the given object, or null if the value cannot be
   *         expressed as a literal.
   */
<<<<<<< HEAD
  public static LiteralValue<?> isLiteral(Object o) {
=======
  public static LiteralValue<?> isLiteral(final Object o) {
>>>>>>> 727a8415
    return getLiteral(null, o, false);
  }
}<|MERGE_RESOLUTION|>--- conflicted
+++ resolved
@@ -29,16 +29,7 @@
 import java.util.Map;
 import java.util.Set;
 
-<<<<<<< HEAD
-import org.jboss.errai.codegen.AnnotationEncoder;
-import org.jboss.errai.codegen.Context;
-import org.jboss.errai.codegen.SnapshotMaker;
-import org.jboss.errai.codegen.exception.NotLiteralizableException;
-import org.jboss.errai.codegen.meta.MetaClass;
-import org.jboss.errai.codegen.meta.MetaClassFactory;
-=======
 import static org.jboss.errai.codegen.builder.callstack.LoadClassReference.getClassReference;
->>>>>>> 727a8415
 
 /**
  * The literal factory provides a LiteralValue for the specified object (if possible).
@@ -89,14 +80,10 @@
    * @return a LiteralValue for the given object. Never null.
    * @throws NotLiteralizableException if {@code o} cannot be literalized
    */
-<<<<<<< HEAD
-  private static LiteralValue<?> getLiteral(final Context context, final Object o, boolean throwIfNotLiteralizable) {
-=======
   private static LiteralValue<?> getLiteral(final Context context,
                                             final Object o,
                                             final boolean throwIfNotLiteralizable) {
 
->>>>>>> 727a8415
     LiteralValue<?> result = LITERAL_CACHE.get(o);
     if (result == null) {
 
@@ -121,7 +108,6 @@
       }
       else {
         result = _getLiteral(context, o, throwIfNotLiteralizable);
-<<<<<<< HEAD
       }
 
       if (result != null) {
@@ -129,27 +115,14 @@
         LITERAL_CACHE.put(o, result);
       }
 
-=======
-      }
-
-      if (result != null) {
-        // avoid caching the null; we don't want that returned from the cache!
-        LITERAL_CACHE.put(o, result);
-      }
-
->>>>>>> 727a8415
     }
     return result;
   }
 
-<<<<<<< HEAD
-  private static LiteralValue<?> _getLiteral(final Context context, final Object o, boolean throwIfNotLiteralizable) {
-=======
   private static LiteralValue<?> _getLiteral(final Context context,
                                              final Object o,
                                              final boolean throwIfNotLiteralizable) {
 
->>>>>>> 727a8415
     if (o == null) {
       return NullLiteral.INSTANCE;
     }
@@ -204,13 +177,8 @@
       // see LiteralTest.testGenerateObjectArrayThenModifyThenGenerateAgain for details.
       return new LiteralValue<Object>(o) {
         @Override
-<<<<<<< HEAD
-        public String getCanonicalString(Context context) {
-          Class<?> targetType = context.getLiteralizableTargetType(o.getClass());
-=======
         public String getCanonicalString(final Context context) {
           final Class<?> targetType = context.getLiteralizableTargetType(o.getClass());
->>>>>>> 727a8415
           return SnapshotMaker.makeSnapshotAsSubclass(o, targetType, targetType, null).generate(context);
         }
       };
@@ -233,11 +201,7 @@
    * @return a LiteralValue for the given object, or null if the value cannot be
    *         expressed as a literal.
    */
-<<<<<<< HEAD
-  public static LiteralValue<?> isLiteral(Object o) {
-=======
   public static LiteralValue<?> isLiteral(final Object o) {
->>>>>>> 727a8415
     return getLiteral(null, o, false);
   }
 }