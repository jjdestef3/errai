--- conflicted
+++ resolved
@@ -30,7 +30,6 @@
 import org.jboss.errai.codegen.exception.NotLiteralizableException;
 import org.jboss.errai.codegen.meta.MetaClass;
 import org.jboss.errai.codegen.meta.MetaClassFactory;
-import org.jboss.errai.codegen.meta.MetaType;
 
 /**
  * The literal factory provides a LiteralValue for the specified object (if possible).
@@ -85,35 +84,8 @@
     LiteralValue<?> result = LITERAL_CACHE.get(o);
     if (result == null) {
 
-
-<<<<<<< HEAD
-      if (o instanceof MetaType) {
-        result = new LiteralValue<MetaType>((MetaType) o) {
-          @Override
-          public String getCanonicalString(Context context) {
-            return getClassReference((MetaClass) o, context, false) + ".class";
-          }
-
-          @Override
-          public String toString() {
-            return o.toString() + ".class";
-          }
-        };
-=======
       if (o instanceof MetaClass) {
         result = new MetaClassLiteral((MetaClass)o);
-
-//        result = new LiteralValue<MetaType>((MetaType) o) {
-//          @Override
-//          public String getCanonicalString(Context context) {
-//            return getClassReference((MetaClass) o, context, false) + ".class";
-//          }
-//
-//          public String toString() {
-//            return o.toString() + ".class";
-//          }
-//        };
->>>>>>> 3e8d9790
       }
       else if (o instanceof Annotation) {
         result = new LiteralValue<Annotation>((Annotation) o) {
