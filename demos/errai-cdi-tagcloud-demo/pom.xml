<project xmlns="http://maven.apache.org/POM/4.0.0" xmlns:xsi="http://www.w3.org/2001/XMLSchema-instance"
         xsi:schemaLocation="http://maven.apache.org/POM/4.0.0 http://maven.apache.org/maven-v4_0_0.xsd">
    <modelVersion>4.0.0</modelVersion>
<<<<<<< HEAD
    <groupId>org.jboss.errai.cdi.demo</groupId>
    <artifactId>tagcloud</artifactId>
=======
    <groupId>com.jboss.jbossworld.2011</groupId>
    <artifactId>errai-cdi-demos-tagcloud</artifactId>
>>>>>>> 50071240
    <packaging>war</packaging>
    <version>1.0-SNAPSHOT</version>
    <name>Errai::CDI::Tag Cloud Demo</name>
    <url>http://maven.apache.org</url>

    <dependencies>
        <dependency>
            <groupId>javax.servlet</groupId>
            <artifactId>servlet-api</artifactId>
            <version>2.5</version>
            <scope>provided</scope>
        </dependency>
        <dependency>
            <groupId>javax.servlet</groupId>
            <artifactId>jsp-api</artifactId>
            <version>2.0</version>
            <scope>provided</scope>
        </dependency>
        <dependency>
            <groupId>log4j</groupId>
            <artifactId>log4j</artifactId>
            <version>1.2.16</version>
        </dependency>
        <dependency>
            <groupId>junit</groupId>
            <artifactId>junit</artifactId>
            <version>3.8.1</version>
            <scope>test</scope>
        </dependency>
        <dependency>
            <groupId>org.jboss.ejb3</groupId>
            <artifactId>jboss-ejb3-api</artifactId>
            <scope>provided</scope>
            <version>3.1.0</version>
        </dependency>

        <!-- Errai Core -->
        <dependency>
            <groupId>org.jboss.errai</groupId>
            <artifactId>errai-bus</artifactId>
            <version>${errai.version}</version>
        </dependency>
        <dependency>
            <groupId>org.jboss.errai</groupId>
            <artifactId>errai-ioc</artifactId>
            <version>${errai.version}</version>
            <exclusions>
                <exclusion>
                    <groupId>javax.inject</groupId>
                    <artifactId>javax.inject</artifactId>
                </exclusion>
                <exclusion>
                    <groupId>javax.annotation</groupId>
                    <artifactId>jsr250-api</artifactId>
                </exclusion>
            </exclusions>
        </dependency>
        <dependency>
            <groupId>org.jboss.errai</groupId>
            <artifactId>errai-tools</artifactId>
            <version>${errai.version}</version>
        </dependency>
        <dependency>
            <groupId>org.mvel</groupId>
            <artifactId>mvel2</artifactId>
            <version>${mvel.version}</version>
        </dependency>

        <!-- CDI Integration Modules -->
        <dependency>
            <groupId>org.jboss.errai</groupId>
            <artifactId>errai-cdi-client</artifactId>
            <version>${errai.version}</version>
        </dependency>

        <dependency>
            <groupId>org.jboss.errai</groupId>
            <artifactId>errai-javax-enterprise</artifactId>
            <version>${errai.version}</version>
            <scope>provided</scope>
        </dependency>

        <dependency>
            <groupId>org.jboss.errai</groupId>
            <artifactId>errai-weld-integration</artifactId>
            <version>${errai.version}</version>
        </dependency>

        <dependency>
            <groupId>org.jboss.errai</groupId>
            <artifactId>errai-cdi-jetty</artifactId>
            <version>${errai.version}</version>
        </dependency>

        <!-- CDI Development Utils -->
        <!-- This must be placed above com.google.gwt:gwt-dev to override the Jetty
                that is present there -->
        <dependency>
            <groupId>org.mortbay.jetty</groupId>
            <artifactId>jetty</artifactId>
            <version>${jetty.version}</version>
        </dependency>
        <dependency>
            <groupId>org.mortbay.jetty</groupId>
            <artifactId>jetty-plus</artifactId>
            <version>${jetty.version}</version>
        </dependency>
        <dependency>
            <groupId>org.mortbay.jetty</groupId>
            <artifactId>jetty-naming</artifactId>
            <version>${jetty.version}</version>
        </dependency>

        <!-- Weld Modules -->
        <dependency>
            <groupId>org.jboss.weld.se</groupId>
            <artifactId>weld-se-core</artifactId>
            <version>${weld.version}</version>
        </dependency>
        <dependency>
            <groupId>org.jboss.weld.servlet</groupId>
            <artifactId>weld-servlet</artifactId>
            <version>${weld.version}</version>
        </dependency>
        <dependency>
            <groupId>org.glassfish.web</groupId>
            <artifactId>el-impl</artifactId>
            <scope>runtime</scope>
            <version>${uel.impl.version}</version>
        </dependency>

        <!-- GWT and GWT Extensions -->
        <dependency>
            <groupId>com.google.gwt</groupId>
            <artifactId>gwt-user</artifactId>
            <version>${gwt.version}</version>
            <scope>provided</scope>
        </dependency>
        <dependency>
            <groupId>com.google.gwt</groupId>
            <artifactId>gwt-dev</artifactId>
            <version>${gwt.version}</version>
            <scope>provided</scope>
        </dependency>

        <!-- Runtime / Container dependencies -->
        <dependency>
            <groupId>org.slf4j</groupId>
            <artifactId>slf4j-api</artifactId>
            <version>${slf4j.version}</version>
        </dependency>

        <dependency>
            <groupId>javax.enterprise</groupId>
            <artifactId>cdi-api</artifactId>
            <scope>provided</scope>
            <version>1.0-SP4</version>
        </dependency>
    </dependencies>

    <build>
        <finalName>tagcloud</finalName>
        <outputDirectory>war/WEB-INF/classes</outputDirectory>

        <plugins>
            <plugin>
                <artifactId>maven-compiler-plugin</artifactId>
                <configuration>
                    <source>1.6</source>
                    <target>1.6</target>
                </configuration>
            </plugin>
            <plugin>
                <artifactId>maven-war-plugin</artifactId>
                <version>2.1-beta-1</version>
                <configuration>
                    <warSourceDirectory>war</warSourceDirectory>
                    <webappDirectory>war</webappDirectory>
                    <webXml>src/jetty/web.xml</webXml>
                    <packagingExcludes>**/javax/**/*.*,**/client/local/**/*.class</packagingExcludes>
                </configuration>
            </plugin>
            <plugin>
                <groupId>org.codehaus.mojo</groupId>
                <artifactId>gwt-maven-plugin</artifactId>
                <version>${gwt.maven}</version>
                <configuration>
                    <inplace>true</inplace>
                    <logLevel>INFO</logLevel>
                    <runTarget>TagCloudDemo.html</runTarget>
                    <warSourceDirectory>war</warSourceDirectory>
                    <extraJvmArgs>-Xmx512m -Derrai.tools.bus_monitor_attach=true
                    </extraJvmArgs>
                    <webXml>src/jetty/web.xml</webXml>
                    <hostedWebapp>war</hostedWebapp>
                    <server>org.jboss.errai.cdi.server.gwt.JettyLauncher</server>
                </configuration>
                <executions>
                    <execution>
                        <goals>
                            <goal>compile</goal>
                        </goals>
                    </execution>
                </executions>
            </plugin>
            <plugin>
                <artifactId>maven-clean-plugin</artifactId>
                <version>2.2</version>
                <configuration>
                    <skip>true</skip>
                </configuration>
            </plugin>

            <plugin>
                <groupId>org.apache.maven.plugins</groupId>
                <artifactId>maven-antrun-plugin</artifactId>
                <version>1.2</version>
                <executions>
                    <execution>
                        <id>clean.war</id>
                        <phase>clean</phase>
                        <configuration>
                            <tasks>
                                <!-- The gwt-maven-plugin use the war source folder as it's build
                                                    directory. We need to cleanup after we'd run the plugin and remove all GWT
                                                    related artifacts that are required to run the hosted mode. -->
                                <delete dir="war/WEB-INF/classes"/>
                                <delete dir="war/WEB-INF/lib"/>
                                <delete dir="war/TagCloudDemo"/>
                                <delete dir="target"/>
                            </tasks>
                        </configuration>
                        <goals>
                            <goal>run</goal>
                        </goals>
                    </execution>
                </executions>
            </plugin>
        </plugins>
    </build>


    <profiles>
        <!-- Because GWT Development Mode uses Jetty for testing, we need a jboss
                profile to build the war properly for a JBoss AS deployment -->

        <profile>
            <id>jetty</id>
            <activation>
                <activeByDefault>true</activeByDefault>
            </activation>

            <build>
                <plugins>
                    <plugin>
                        <groupId>org.apache.maven.plugins</groupId>
                        <artifactId>maven-antrun-plugin</artifactId>
                        <version>1.2</version>
                        <executions>
                            <execution>
                                <id>jetty.package</id>
                                <phase>prepare-package</phase>
                                <configuration>
                                    <tasks>
                                        <copy file="src/jetty/web.xml" toDir="war/WEB-INF"
                                              overwrite="true"/>
                                        <copy file="src/jetty/jetty-env.xml" toDir="war/WEB-INF"
                                              overwrite="true"/>
                                    </tasks>
                                </configuration>
                                <goals>
                                    <goal>run</goal>
                                </goals>
                            </execution>
                        </executions>
                    </plugin>
                </plugins>
            </build>
        </profile>

        <!-- BEGIN JBOSS AS 6 PROFILE -->
        <profile>
            <id>jboss6</id>
            <properties>
                <webDescriptor>jboss6</webDescriptor>
            </properties>
            <dependencies>

                <!-- all errai package are installed with the service archive -->
                <dependency>
                    <groupId>org.jboss.errai</groupId>
                    <artifactId>errai-bus</artifactId>
                    <exclusions>
                        <exclusion>
                            <groupId>org.slf4j</groupId>
                            <artifactId>slf4j-log4j12</artifactId>
                        </exclusion>
                        <exclusion>
                            <groupId>junit</groupId>
                            <artifactId>junit</artifactId>
                        </exclusion>
                        <exclusion>
                            <groupId>com.google.collections</groupId>
                            <artifactId>google-collections</artifactId>
                        </exclusion>
                        <exclusion>
                            <artifactId>javax.inject</artifactId>
                            <groupId>javax.inject</groupId>
                        </exclusion>
                    </exclusions>
                    <version>${errai.version}</version>
                </dependency>

                <dependency>
                    <groupId>javax.inject</groupId>
                    <artifactId>javax.inject</artifactId>
                    <version>1</version>
                    <scope>provided</scope>
                </dependency>

                <dependency>
                    <groupId>org.hibernate</groupId>
                    <artifactId>hibernate-core</artifactId>
                    <version>3.6.3.Final</version>
                    <scope>provided</scope>
                </dependency>

                <dependency>
                    <groupId>org.hibernate</groupId>
                    <artifactId>hibernate-entitymanager</artifactId>
                    <version>3.6.3.Final</version>
                    <scope>provided</scope>
                </dependency>

                <dependency>
                    <groupId>org.slf4j</groupId>
                    <artifactId>slf4j-api</artifactId>
                    <scope>provided</scope>
                </dependency>

                <dependency>
                    <groupId>dom4j</groupId>
                    <artifactId>dom4j</artifactId>
                    <version>1.6</version>
                    <scope>provided</scope>
                </dependency>

                <dependency>
                    <groupId>xml-apis</groupId>
                    <artifactId>xml-apis</artifactId>
                    <version>1.0.b2</version>
                    <scope>provided</scope>
                </dependency>

                <dependency>
                    <groupId>javassist</groupId>
                    <artifactId>javassist</artifactId>
                    <version>3.12.1.GA</version>
                    <scope>provided</scope>
                </dependency>

                <dependency>
                    <groupId>org.jboss.errai</groupId>
                    <artifactId>errai-cdi-jetty</artifactId>
                    <scope>provided</scope>
                    <version>${errai.version}</version>
                </dependency>

                <dependency>
                    <groupId>org.mortbay.jetty</groupId>
                    <artifactId>jetty</artifactId>
                    <version>${jetty.version}</version>
                    <scope>provided</scope>
                </dependency>

                <dependency>
                    <groupId>org.mortbay.jetty</groupId>
                    <artifactId>jetty-plus</artifactId>
                    <version>${jetty.version}</version>
                    <scope>provided</scope>
                </dependency>

                <dependency>
                    <groupId>org.mortbay.jetty</groupId>
                    <artifactId>jetty-naming</artifactId>
                    <version>${jetty.version}</version>
                    <scope>provided</scope>
                </dependency>

                <dependency>
                    <groupId>org.mvel</groupId>
                    <artifactId>mvel2</artifactId>
                    <version>${mvel.version}</version>
                </dependency>

                <dependency>
                    <groupId>org.slf4j</groupId>
                    <artifactId>slf4j-api</artifactId>
                    <scope>provided</scope>
                    <version>${slf4j.version}</version>
                </dependency>

                <dependency>
                    <groupId>org.jboss.errai</groupId>
                    <artifactId>errai-ioc</artifactId>
                    <exclusions>
                        <exclusion>
                            <artifactId>jsr250-api</artifactId>
                            <groupId>javax.annotation</groupId>
                        </exclusion>
                        <exclusion>
                            <artifactId>javax.inject</artifactId>
                            <groupId>javax.inject</groupId>
                        </exclusion>
                    </exclusions>
                    <scope>provided</scope>
                    <version>${errai.version}</version>
                </dependency>

                <dependency>
                    <groupId>org.jboss.errai</groupId>
                    <artifactId>errai-tools</artifactId>
                    <scope>provided</scope>
                    <version>${errai.version}</version>
                </dependency>

                <!-- Weld is installed within JBoss 6 -->
                <dependency>
                    <groupId>org.glassfish.web</groupId>
                    <artifactId>el-impl</artifactId>
                    <version>${uel.impl.version}</version>
                    <scope>provided</scope>
                </dependency>

                <dependency>
                    <groupId>org.jboss.weld.servlet</groupId>
                    <artifactId>weld-servlet</artifactId>
                    <scope>provided</scope>
                    <version>${weld.version}</version>
                </dependency>

                <dependency>
                    <groupId>org.jboss.weld</groupId>
                    <artifactId>weld-core</artifactId>
                    <scope>provided</scope>
                    <version>${weld.version}</version>
                </dependency>

                <dependency>
                    <groupId>org.jboss.weld.se</groupId>
                    <artifactId>weld-se-core</artifactId>
                    <scope>provided</scope>
                    <version>${weld.version}</version>
                </dependency>

                <dependency>
                    <groupId>org.jboss.weld</groupId>
                    <artifactId>weld-spi</artifactId>
                    <scope>provided</scope>
                    <version>1.1.Final</version>
                </dependency>

                <!-- jetty is used for testing only -->
                <dependency>
                    <groupId>org.mortbay.jetty</groupId>
                    <artifactId>jetty-plus</artifactId>
                    <scope>provided</scope>
                    <version>${jetty.version}</version>
                </dependency>

                <dependency>
                    <groupId>org.mortbay.jetty</groupId>
                    <artifactId>jetty-naming</artifactId>
                    <scope>provided</scope>
                    <version>${jetty.version}</version>
                </dependency>
            </dependencies>

            <build>
                <plugins>
                    <plugin>
                        <groupId>org.apache.maven.plugins</groupId>
                        <artifactId>maven-antrun-plugin</artifactId>
                        <version>1.2</version>
                        <executions>
                            <execution>
                                <id>jboss.package</id>
                                <phase>prepare-package</phase>
                                <configuration>
                                    <tasks>
                                        <copy file="src/jboss/web.xml" toDir="war/WEB-INF"
                                              overwrite="true"/>

                                        <delete file="war/tagcloud/WEB-INF/jetty-env.xml"/>
                                        <delete file="war/tagcloud/WEB-INF/classes/jndi.properties"/>
                                    </tasks>
                                </configuration>
                                <goals>
                                    <goal>run</goal>
                                </goals>
                            </execution>
                        </executions>
                    </plugin>
                </plugins>
            </build>
        </profile>

        <!-- BEGIN JBOSS AS 7 PROFILE -->
        <profile>
            <id>jboss7</id>
            <properties>
                <webDescriptor>jboss</webDescriptor>
            </properties>

            <dependencies>
                <!-- All errai package are installed with the service archive -->
                <dependency>
                    <groupId>org.jboss.errai</groupId>
                    <artifactId>errai-bus</artifactId>
                    <exclusions>

                        <exclusion>
                            <groupId>junit</groupId>
                            <artifactId>junit</artifactId>
                        </exclusion>

                        <exclusion>
                            <artifactId>javax.inject</artifactId>
                            <groupId>javax.inject</groupId>
                        </exclusion>
                    </exclusions>
                    <version>${errai.version}</version>
                </dependency>

                <dependency>
                    <groupId>xml-apis</groupId>
                    <artifactId>xml-apis</artifactId>
                    <version>1.0.b2</version>
                    <scope>provided</scope>
                </dependency>

                <dependency>
                    <groupId>javassist</groupId>
                    <artifactId>javassist</artifactId>
                    <version>3.12.1.GA</version>
                    <scope>provided</scope>
                </dependency>

                <dependency>
                    <groupId>org.mvel</groupId>
                    <artifactId>mvel2</artifactId>
                    <version>${mvel.version}</version>
                </dependency>

                <dependency>
                    <groupId>org.jboss.errai</groupId>
                    <artifactId>errai-ioc</artifactId>
                    <exclusions>
                        <exclusion>
                            <artifactId>jsr250-api</artifactId>
                            <groupId>javax.annotation</groupId>
                        </exclusion>
                        <exclusion>
                            <artifactId>javax.inject</artifactId>
                            <groupId>javax.inject</groupId>
                        </exclusion>
                    </exclusions>
                    <scope>provided</scope>
                    <version>${errai.version}</version>
                </dependency>

                <dependency>
                    <groupId>org.jboss.errai</groupId>
                    <artifactId>errai-tools</artifactId>
                    <scope>provided</scope>
                    <version>${errai.version}</version>
                </dependency>

                <!-- Exclude development tools -->
                <dependency>
                    <groupId>org.jboss.errai</groupId>
                    <artifactId>errai-cdi-jetty</artifactId>
                    <version>${errai.version}</version>
                    <scope>provided</scope>
                </dependency>

                <!-- Weld is installed within JBoss -->
                <dependency>
                    <groupId>org.glassfish.web</groupId>
                    <artifactId>el-impl</artifactId>
                    <version>${uel.impl.version}</version>
                    <scope>provided</scope>
                </dependency>

                <dependency>
                    <groupId>org.jboss.weld.servlet</groupId>
                    <artifactId>weld-servlet</artifactId>
                    <scope>provided</scope>
                    <version>${weld.version}</version>
                </dependency>

                <dependency>
                    <groupId>org.jboss.weld</groupId>
                    <artifactId>weld-core</artifactId>
                    <scope>provided</scope>
                    <version>${weld.version}</version>
                </dependency>

                <dependency>
                    <groupId>org.jboss.weld.se</groupId>
                    <artifactId>weld-se-core</artifactId>
                    <scope>provided</scope>
                    <version>${weld.version}</version>
                </dependency>

                <dependency>
                    <groupId>org.jboss.weld</groupId>
                    <artifactId>weld-spi</artifactId>
                    <scope>provided</scope>
                    <version>1.1.Final</version>
                </dependency>

                <!-- AS7 Service Activator -->
                <dependency>
                    <groupId>org.jboss.errai</groupId>
                    <artifactId>jboss7-support</artifactId>
                    <version>${errai.version}</version>
                </dependency>

                <!-- Jetty is used for testing only -->
                <dependency>
                    <groupId>org.mortbay.jetty</groupId>
                    <artifactId>jetty</artifactId>
                    <version>${jetty.version}</version>
                    <scope>provided</scope>
                </dependency>

                <dependency>
                    <groupId>org.mortbay.jetty</groupId>
                    <artifactId>jetty-plus</artifactId>
                    <scope>provided</scope>
                    <version>${jetty.version}</version>
                </dependency>

                <dependency>
                    <groupId>org.mortbay.jetty</groupId>
                    <artifactId>jetty-naming</artifactId>
                    <scope>provided</scope>
                    <version>${jetty.version}</version>
                </dependency>

                <dependency>
                    <groupId>org.jboss.seam.solder</groupId>
                    <artifactId>seam-solder</artifactId>
                    <version>3.0.0.CR4</version>
                </dependency>
            </dependencies>

            <build>
                <plugins>
                    <plugin>
                        <artifactId>maven-war-plugin</artifactId>
                        <version>2.1-beta-1</version>
                        <configuration>
                            <warSourceDirectory>war</warSourceDirectory>
                            <webappDirectory>war</webappDirectory>
                            <webXml>src/jetty/web.xml</webXml>
                            <packagingExcludes>**/javax/**/*.*,**/client/local/**/*.class</packagingExcludes>

                            <archive>
                                <manifestEntries>
                                    <Dependencies>org.jboss.as.naming,org.jboss.as.server,org.jboss.msc</Dependencies>
                                </manifestEntries>
                            </archive>
                        </configuration>
                    </plugin>

                    <plugin>
                        <groupId>org.apache.maven.plugins</groupId>
                        <artifactId>maven-antrun-plugin</artifactId>
                        <version>1.2</version>
                        <executions>
                            <execution>
                                <id>jboss.package</id>
                                <phase>prepare-package</phase>
                                <configuration>
                                    <tasks>
                                        <copy file="src/jboss/web.xml" toDir="war/WEB-INF"
                                              overwrite="true"/>

                                        <delete file="war/WEB-INF/jetty-env.xml"/>
                                        <delete file="war/WEB-INF/classes/jndi.properties"/>
                                    </tasks>
                                </configuration>
                                <goals>
                                    <goal>run</goal>
                                </goals>
                            </execution>
                        </executions>
                    </plugin>
                </plugins>
            </build>
        </profile>

        <profile>
            <id>jboss-public-repository</id>
            <!-- Repository is active unless explicitly disabled e.g. -P!jboss-public-repository -->
            <activation>
                <property>
                    <name>jboss-public-repository</name>
                    <value>!false</value>
                </property>
            </activation>
            <repositories>
                <repository>
                    <id>jboss-public-repository-group</id>
                    <name>JBoss Public Maven Repository Group</name>
                    <url>http://repository.jboss.org/nexus/content/groups/public</url>
                    <layout>default</layout>
                    <releases>
                        <enabled>true</enabled>
                        <updatePolicy>never</updatePolicy>
                    </releases>
                    <snapshots>
                        <enabled>false</enabled>
                        <updatePolicy>never</updatePolicy>
                    </snapshots>
                </repository>
                <repository>
                    <id>jboss-snapshots-repository-group</id>
                    <url>https://repository.jboss.org/nexus/content/repositories/snapshots/</url>
                    <layout>default</layout>
                    <releases>
                        <enabled>false</enabled>
                    </releases>
                    <snapshots>
                        <enabled>true</enabled>
                    </snapshots>
                </repository>
            </repositories>
            <pluginRepositories>
                <pluginRepository>
                    <id>jboss-public-repository-group</id>
                    <name>JBoss Public Maven Repository Group</name>
                    <url>http://repository.jboss.org/nexus/content/groups/public</url>
                    <layout>default</layout>
                    <releases>
                        <enabled>true</enabled>
                        <updatePolicy>never</updatePolicy>
                    </releases>
                    <snapshots>
                        <enabled>true</enabled>
                        <updatePolicy>never</updatePolicy>
                    </snapshots>
                </pluginRepository>
            </pluginRepositories>
        </profile>
    </profiles>

    <properties>
        <errai.version>2.0-SNAPSHOT</errai.version>
        <gwt.version>2.3.0</gwt.version>
        <gwt.maven>2.3.0</gwt.maven>
        <weld.version>1.1.0.Final</weld.version>
        <uel.impl.version>2.1.2-b04</uel.impl.version>
        <mvel.version>2.0.18-RC4</mvel.version>
        <jetty.version>6.1.25</jetty.version>
        <slf4j.version>1.5.11</slf4j.version>
        <webDescriptor>jetty</webDescriptor>
    </properties>
</project><|MERGE_RESOLUTION|>--- conflicted
+++ resolved
@@ -1,13 +1,8 @@
 <project xmlns="http://maven.apache.org/POM/4.0.0" xmlns:xsi="http://www.w3.org/2001/XMLSchema-instance"
          xsi:schemaLocation="http://maven.apache.org/POM/4.0.0 http://maven.apache.org/maven-v4_0_0.xsd">
     <modelVersion>4.0.0</modelVersion>
-<<<<<<< HEAD
     <groupId>org.jboss.errai.cdi.demo</groupId>
-    <artifactId>tagcloud</artifactId>
-=======
-    <groupId>com.jboss.jbossworld.2011</groupId>
     <artifactId>errai-cdi-demos-tagcloud</artifactId>
->>>>>>> 50071240
     <packaging>war</packaging>
     <version>1.0-SNAPSHOT</version>
     <name>Errai::CDI::Tag Cloud Demo</name>
