--- conflicted
+++ resolved
@@ -20,11 +20,7 @@
     <name>Errai</name>
     <groupId>org.jboss.errai</groupId>
     <artifactId>errai-parent</artifactId>
-<<<<<<< HEAD
     <version>2.1-SNAPSHOT</version>
-=======
-    <version>2.0.1-SNAPSHOT</version>
->>>>>>> 186da556
     <packaging>pom</packaging>
 
     <url>http://jboss.org/errai/errai</url>
@@ -155,7 +151,7 @@
             <dependency>
                 <groupId>com.google.guava</groupId>
                 <artifactId>guava-gwt</artifactId>
-                <version>10.0.1</version>
+                <version>12.0</version>
             </dependency>
 
             <dependency>
