<?xml version="1.0" encoding="UTF-8"?>
<!--
  ~ Copyright 2011 JBoss, by Red Hat, Inc
  ~
  ~ Licensed under the Apache License, Version 2.0 (the "License");
  ~ you may not use this file except in compliance with the License.
  ~ You may obtain a copy of the License at
  ~
  ~    http://www.apache.org/licenses/LICENSE-2.0
  ~
  ~ Unless required by applicable law or agreed to in writing, software
  ~ distributed under the License is distributed on an "AS IS" BASIS,
  ~ WITHOUT WARRANTIES OR CONDITIONS OF ANY KIND, either express or implied.
  ~ See the License for the specific language governing permissions and
  ~ limitations under the License.
  -->
<project xmlns="http://maven.apache.org/POM/4.0.0" xmlns:xsi="http://www.w3.org/2001/XMLSchema-instance"
         xsi:schemaLocation="http://maven.apache.org/POM/4.0.0 http://maven.apache.org/maven-v4_0_0.xsd">
    <modelVersion>4.0.0</modelVersion>
    <name>Errai</name>
    <groupId>org.jboss.errai</groupId>
    <artifactId>errai-parent</artifactId>
    <version>2.1-SNAPSHOT</version>
    <packaging>pom</packaging>

    <url>http://jboss.org/errai/errai</url>

    <licenses>
        <license>
            <name>The Apache Software License, Version 2.0</name>
            <url>http://www.apache.org/licenses/LICENSE-2.0.txt</url>
            <distribution>repo</distribution>
        </license>
    </licenses>

    <description>
        A GWT framework.
    </description>

    <developers>
        <developer>
            <name>Mike Brock</name>
        </developer>
        <developer>
            <name>Christian Sadilek</name>
        </developer>
        <developer>
            <name>Jonathan Fuerth</name>
        </developer>
        <developer>
            <name>Heiko Braun</name>
        </developer>
    </developers>

    <scm>
        <connection>scm:git:git@github.com:errai/errai.git</connection>
        <developerConnection>scm:git:git@github.com:errai/errai.git</developerConnection>
        <url>scm:git:git@github.com:errai/errai.git</url>
    </scm>

    <organization>
        <name>JBoss, a division of Red Hat</name>
        <url>http://www.jboss.org</url>
    </organization>

    <!-- IssueManagement -->
    <issueManagement>
        <system>jira</system>
        <url>http://jira.jboss.org/jira/browse/ERRAI</url>
    </issueManagement>

    <properties>
        <project.build.sourceEncoding>UTF-8</project.build.sourceEncoding>
        <gwt.version>2.4.0</gwt.version>
        <gwt.maven.version>2.4.0</gwt.maven.version>
        <guice.version>3.0</guice.version>
        <mvel.version>2.1.Beta8</mvel.version>
        <appengine.version>1.3.5</appengine.version>
        <validation.api.version>1.0.0.GA</validation.api.version>
        <slf4j.version>1.6.1</slf4j.version>
    </properties>

    <modules>
        <module>errai-common</module>
        <module>errai-ioc</module>
        <module>errai-bus</module>
        <module>errai-bus/demos</module>
        <module>errai-tools</module>
        <module>errai-codegen</module>
        <module>errai-marshalling</module>
        <module>errai-js</module>
        <module>errai-cdi</module>
        <module>errai-jaxrs</module>
        <module>errai-uibinder</module>
<<<<<<< HEAD
        <module>errai-data-binding</module>
=======
        <module>errai-jpa</module>
>>>>>>> 5fdf771a
    </modules>

    <dependencyManagement>
        <dependencies>
            <dependency>
                <groupId>com.google.gwt</groupId>
                <artifactId>gwt-user</artifactId>
                <version>${gwt.version}</version>
            </dependency>

            <dependency>
                <groupId>com.google.gwt</groupId>
                <artifactId>gwt-dev</artifactId>
                <version>${gwt.version}</version>
            </dependency>

            <dependency>
                <groupId>javax.validation</groupId>
                <artifactId>validation-api</artifactId>
                <version>${validation.api.version}</version>
            </dependency>

            <dependency>
                <groupId>javax.validation</groupId>
                <artifactId>validation-api</artifactId>
                <version>${validation.api.version}</version>
                <classifier>sources</classifier>
            </dependency>

            <dependency>
                <groupId>com.google.inject</groupId>
                <artifactId>guice</artifactId>
                <version>3.0</version>

                <exclusions>
                    <exclusion>
                        <groupId>javax.inject</groupId>
                        <artifactId>javax.inject</artifactId>
                    </exclusion>
                    <exclusion>
                        <groupId>com.google.guava</groupId>
                        <artifactId>guava</artifactId>
                    </exclusion>
                </exclusions>

            </dependency>

            <dependency>
                <groupId>com.google.guava</groupId>
                <artifactId>guava</artifactId>
                <version>10.0.1</version>
            </dependency>

            <dependency>
                <groupId>com.google.guava</groupId>
                <artifactId>guava-gwt</artifactId>
                <version>10.0.1</version>
            </dependency>

            <dependency>
                <groupId>org.mvel</groupId>
                <artifactId>mvel2</artifactId>
                <version>${mvel.version}</version>
            </dependency>
            <dependency>
                <groupId>javax.persistence</groupId>
                <artifactId>persistence-api</artifactId>
                <version>1.0</version>
            </dependency>

            <dependency>
                <groupId>com.google.appengine</groupId>
                <artifactId>appengine-api</artifactId>
                <version>${appengine.version}</version>
                <scope>provided</scope>
            </dependency>

            <dependency>
                <groupId>com.google.appengine</groupId>
                <artifactId>appengine-api-labs</artifactId>
                <version>${appengine.version}</version>
                <scope>provided</scope>
            </dependency>

            <dependency>
                <groupId>org.jboss.errai.reflections</groupId>
                <artifactId>reflections</artifactId>
                <version>${project.version}</version>
            </dependency>
        </dependencies>
    </dependencyManagement>

    <build>
        <!-- include module descriptors from src/main/java in order not to break
                the Intellij GWT plugin -->
        <resources>
            <resource>
                <directory>src/main/java</directory>
            </resource>
            <resource>
                <directory>src/main/resources</directory>
            </resource>
        </resources>

        <plugins>
            <plugin>
                <groupId>org.jboss.errai</groupId>
                <artifactId>jacoco-gwt-maven-plugin</artifactId>
                <version>0.5.4.201202141554</version>
                <executions>
                    <execution>
                        <id>jacoco-initialize</id>
                        <phase>initialize</phase>
                        <goals>
                            <goal>prepare-agent</goal>
                        </goals>
                    </execution>
                    <execution>
                        <id>jacoco-site</id>
                        <phase>site</phase>
                        <goals>
                            <goal>report</goal>
                        </goals>
                    </execution>
                </executions>
            </plugin>

            <plugin>
                <groupId>org.apache.maven.plugins</groupId>
                <artifactId>maven-install-plugin</artifactId>
                <version>2.3</version>
            </plugin>

            <plugin>
                <groupId>org.apache.maven.plugins</groupId>
                <artifactId>maven-deploy-plugin</artifactId>
                <version>2.5</version>
            </plugin>

            <plugin>
                <groupId>org.apache.maven.plugins</groupId>
                <artifactId>maven-war-plugin</artifactId>
                <version>2.1.1</version>
            </plugin>

            <plugin>
                <artifactId>maven-surefire-plugin</artifactId>
                <version>2.5</version>
                <configuration>
                    <skipTests>true</skipTests>
                </configuration>
            </plugin>

            <plugin>
                <artifactId>maven-jar-plugin</artifactId>
                <version>2.2</version>
                <configuration>
                    <archive>
                        <manifest>
                            <addDefaultImplementationEntries>true</addDefaultImplementationEntries>
                        </manifest>
                    </archive>
                </configuration>
            </plugin>

            <plugin>
                <artifactId>maven-source-plugin</artifactId>
                <version>2.1.2</version>
                <executions>
                    <execution>
                        <id>attach-sources</id>
                        <goals>
                            <goal>jar</goal>
                        </goals>
                    </execution>
                </executions>
            </plugin>

            <plugin>
                <artifactId>maven-compiler-plugin</artifactId>
                <configuration>
                    <source>1.6</source>
                    <target>1.6</target>
                </configuration>
            </plugin>

            <plugin>
                <groupId>org.apache.maven.plugins</groupId>
                <artifactId>maven-release-plugin</artifactId>
                <version>2.0-beta-9</version>
            </plugin>

            <plugin>
                <artifactId>maven-clean-plugin</artifactId>
                <version>2.4.1</version>
                <configuration>
                    <filesets>
                        <fileset>
                            <directory>${basedir}</directory>
                            <includes>
                                <include>www-test/**</include>
                                <include>.gwt/**</include>
                                <include>.errai/**</include>
                                <include>war/WEB-INF/deploy/**</include>
                                <include>war/WEB-INF/lib/**</include>
                                <include>war/WEB-INF/classes/**</include>
                                <include>src/main/webapp/WEB-INF/deploy/**</include>
                                <include>src/main/webapp/WEB-INF/lib/**</include>
                                <include>src/main/webapp/WEB-INF/classes/**</include>
                                <include>**/gwt-unitCache/**</include>
                                <include>**/*.JUnit/**</include>
                            </includes>
                        </fileset>
                    </filesets>
                </configuration>
            </plugin>
        </plugins>

        <!-- PluginManagement -->
        <pluginManagement>
            <plugins>
                <plugin>
                    <groupId>org.codehaus.mojo</groupId>
                    <artifactId>gwt-maven-plugin</artifactId>
                    <version>${gwt.maven.version}</version>
                    <executions>
                        <execution>
                            <goals>
                              <goal>resources</goal>
                              <goal>compile</goal>
                            </goals>
                        </execution>
                        <execution>
                            <id>clean</id>
                            <phase>clean</phase>
                            <goals>
                              <goal>clean</goal>
                            </goals>
                        </execution>
                    </executions>
                </plugin>
                <plugin>
                    <groupId>org.apache.maven.plugins</groupId>
                    <artifactId>maven-compiler-plugin</artifactId>
                    <version>2.3.2</version>
                </plugin>
                <plugin>
                    <groupId>org.eclipse.m2e</groupId>
                    <artifactId>lifecycle-mapping</artifactId>
                    <version>1.0.0</version>
                    <configuration>
                        <lifecycleMappingMetadata>
                            <pluginExecutions>
                                <pluginExecution>
                                    <pluginExecutionFilter>
                                        <groupId>org.codehaus.mojo</groupId>
                                        <artifactId>gwt-maven-plugin</artifactId>
                                        <versionRange>[2.3.0,)</versionRange>
                                        <goals>
                                            <goal>resources</goal>
                                        </goals>
                                    </pluginExecutionFilter>
                                    <action>
                                        <execute/>
                                    </action>
                                </pluginExecution>
                                <pluginExecution>
                                    <pluginExecutionFilter>
                                        <groupId>org.jacoco</groupId>
                                        <artifactId>jacoco-maven-plugin</artifactId>
                                        <versionRange>[0.0.0,)</versionRange>
                                        <goals>
                                            <goal>prepare-agent</goal>
                                        </goals>
                                    </pluginExecutionFilter>
                                    <action>
                                        <ignore/>
                                    </action>
                                </pluginExecution>
                                <pluginExecution>
                                    <pluginExecutionFilter>
                                        <groupId>org.jboss.errai</groupId>
                                        <artifactId>jacoco-gwt-maven-plugin</artifactId>
                                        <versionRange>[0.0.0,)</versionRange>
                                        <goals>
                                            <goal>prepare-agent</goal>
                                        </goals>
                                    </pluginExecutionFilter>
                                    <action>
                                        <ignore/>
                                    </action>
                                </pluginExecution>
                            </pluginExecutions>
                        </lifecycleMappingMetadata>
                    </configuration>
                </plugin>
            </plugins>
        </pluginManagement>

    </build>

    <!-- Reporting -->
    <reporting>
        <plugins>
            <plugin>
                <groupId>org.apache.maven.plugins</groupId>
                <artifactId>maven-javadoc-plugin</artifactId>
                <version>2.8</version>
                <configuration>
                    <aggregate>true</aggregate>
                    <show>public</show>

                    <groups>
                        <group>
                            <title>Bus</title>
                            <packages>org.jboss.errai.bus.*</packages>
                        </group>
                    </groups>
                    <subpackages>
                        org.jboss.errai.bus.client.api:org.jboss.errai.bus.client.framework
                    </subpackages>
                </configuration>
            </plugin>
        </plugins>

    </reporting>

    <!-- Profiles -->
    <profiles>
        <profile>
            <id>integration-test</id>
            <build>
                <plugins>
                    <plugin>
                        <artifactId>maven-surefire-plugin</artifactId>
                        <configuration>
                            <skipTests>false</skipTests>
                        </configuration>
                    </plugin>
                </plugins>
            </build>
        </profile>

        <profile>
            <id>quick-hosted-mode</id>
            <activation>
                <property>
                    <name>hosted</name>
                </property>
            </activation>
            <properties>
                <google.webtoolkit.compileSkip>true</google.webtoolkit.compileSkip>
                <o>true</o>
                <!-- offline -->
            </properties>
        </profile>

        <profile>
            <id>distro</id>
            <modules>
                <module>reference</module>
                <module>quickstart</module>
                <module>dist</module>
            </modules>
        </profile>
    </profiles>

    <!-- Repositories -->
    <repositories>
        <repository>
            <id>jboss-public-repository-group</id>
            <name>JBoss Public Maven Repository Group</name>
            <url>https://repository.jboss.org/nexus/content/groups/public/</url>
            <layout>default</layout>
            <releases>
                <updatePolicy>always</updatePolicy>
            </releases>
        </repository>
        <repository>
            <id>gilead-repo</id>
            <name>Gilead Maven Repo</name>
            <url>http://gilead.svn.sourceforge.net/svnroot/gilead/gilead/maven-repo/</url>
            <layout>default</layout>
        </repository>
        <repository>
            <id>gilead-snapshots-repo</id>
            <name>Gilean Maven Snapshots Repo</name>
            <url>http://gilead.svn.sourceforge.net/svnroot/gilead/gilead/maven-snapshots-repo/</url>
            <layout>default</layout>
            <snapshots>
                <enabled>true</enabled>
            </snapshots>
        </repository>

        <repository>
            <id>reflections-repo</id>
            <name>Reflections Maven2 Repository</name>
            <url>http://reflections.googlecode.com/svn/repo</url>
        </repository>

        <repository>
            <id>codehaus.org</id>
            <name>Codehaus Maven Repository</name>
            <url>http://repository.codehaus.org/</url>
        </repository>

        <repository>
            <snapshots>
                <enabled>true</enabled>
            </snapshots>
            <id>codehaus.org-snapshots</id>
            <name>Codehaus Snapshots Maven Repository</name>
            <url>http://snapshots.repository.codehaus.org/</url>
        </repository>

        <repository>
            <id>maven-central</id>
            <name>Maven Central</name>
            <url>http://repo1.maven.org/</url>
        </repository>

        <repository>
            <id>msgpack.org</id>
            <name>MessagePack Repository for Maven</name>
            <url>http://msgpack.org/maven2/</url>
        </repository>
    </repositories>

    <pluginRepositories>
        <pluginRepository>
            <id>jboss-public-repository-group</id>
            <name>JBoss Public Maven Repository Group</name>
            <url>https://repository.jboss.org/nexus/content/groups/public/</url>
            <layout>default</layout>
            <releases>
                <updatePolicy>never</updatePolicy>
            </releases>
            <snapshots>
                <updatePolicy>never</updatePolicy>
            </snapshots>
        </pluginRepository>

        <pluginRepository>
            <id>jacoco-snapshot-repository</id>
            <name>JaCoCo Snapshot Build Repository</name>
            <url>https://oss.sonatype.org/content/repositories/snapshots</url>
            <layout>default</layout>
        </pluginRepository>
    </pluginRepositories>

    <!-- DistributionManagement -->
    <distributionManagement>
        <repository>
            <id>jboss-releases-repository</id>
            <name>JBoss Releases Repository</name>
            <url>https://repository.jboss.org/nexus/service/local/staging/deploy/maven2/</url>
        </repository>

        <snapshotRepository>
            <id>jboss-snapshots-repository</id>
            <name>JBoss Snapshots Repository</name>
            <url>https://repository.jboss.org/nexus/content/repositories/snapshots/</url>
        </snapshotRepository>
    </distributionManagement>
</project><|MERGE_RESOLUTION|>--- conflicted
+++ resolved
@@ -92,11 +92,8 @@
         <module>errai-cdi</module>
         <module>errai-jaxrs</module>
         <module>errai-uibinder</module>
-<<<<<<< HEAD
         <module>errai-data-binding</module>
-=======
         <module>errai-jpa</module>
->>>>>>> 5fdf771a
     </modules>
 
     <dependencyManagement>
