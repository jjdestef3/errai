<?xml version="1.0" encoding="UTF-8"?>
<project xmlns="http://maven.apache.org/POM/4.0.0" xmlns:xsi="http://www.w3.org/2001/XMLSchema-instance"
  xsi:schemaLocation="http://maven.apache.org/POM/4.0.0 http://maven.apache.org/maven-v4_0_0.xsd">
  <modelVersion>4.0.0</modelVersion>
  <name>Errai::CDI::Demo::MVP</name>
  <artifactId>errai-cdi-demo-mvp</artifactId>
  <packaging>war</packaging>

  <parent>
    <groupId>org.jboss.errai</groupId>
    <artifactId>cdi-integration-parent</artifactId>
    <version>2.0-SNAPSHOT</version>
    <relativePath>../../pom.xml</relativePath>
  </parent>

  <dependencies>

    <dependency>
      <groupId>log4j</groupId>
      <artifactId>log4j</artifactId>
      <version>1.2.16</version>
    </dependency>

    <dependency>
      <groupId>junit</groupId>
      <artifactId>junit</artifactId>
      <scope>test</scope>
    </dependency>

    <dependency>
        <groupId>org.jboss.ejb3</groupId>
        <artifactId>jboss-ejb3-api</artifactId>
        <scope>provided</scope>
        <version>3.1.0</version>
    </dependency>

    <dependency>
        <groupId>javax.enterprise</groupId>
        <artifactId>cdi-api</artifactId>
        <scope>provided</scope>
        <version>1.0-SP4</version>
    </dependency>

    <!-- Errai Core -->
    <dependency>
      <groupId>org.jboss.errai</groupId>
      <artifactId>errai-bus</artifactId>
      <exclusions>
        <exclusion>
          <groupId>javax.inject</groupId>
          <artifactId>javax.inject</artifactId>
        </exclusion>
        <exclusion>
          <groupId>javax.annotation</groupId>
          <artifactId>jsr250-api</artifactId>
        </exclusion>
      </exclusions>
    </dependency>
    <dependency>
      <groupId>org.jboss.errai</groupId>
      <artifactId>errai-ioc</artifactId>
      <exclusions>
        <exclusion>
          <groupId>javax.inject</groupId>
          <artifactId>javax.inject</artifactId>
        </exclusion>
        <exclusion>
          <groupId>javax.annotation</groupId>
          <artifactId>jsr250-api</artifactId>
        </exclusion>
      </exclusions>
    </dependency>
    <dependency>
      <groupId>org.jboss.errai</groupId>
      <artifactId>errai-tools</artifactId>
    </dependency>
    <dependency>
      <groupId>org.jboss.errai</groupId>
      <artifactId>errai-uibinder</artifactId>
      <version>${project.version}</version>
     </dependency>
    <dependency>
      <groupId>org.mvel</groupId>
      <artifactId>mvel2</artifactId>
    </dependency>

    <!-- CDI Integration Modules -->
    <dependency>
      <groupId>org.jboss.errai</groupId>
      <artifactId>errai-cdi-client</artifactId>
      <version>${project.version}</version>
    </dependency>

    <dependency>
      <groupId>org.jboss.errai</groupId>
      <artifactId>errai-javax-enterprise</artifactId>
      <version>${project.version}</version>
      <scope>provided</scope>
    </dependency>

    <dependency>
      <groupId>org.jboss.errai</groupId>
      <artifactId>errai-weld-integration</artifactId>
      <version>${project.version}</version>
    </dependency>

    <dependency>
      <groupId>org.jboss.errai</groupId>
      <artifactId>errai-cdi-jetty</artifactId>
      <version>${project.version}</version>
    </dependency>

    <!-- CDI Development Utils -->
    <!-- This must be placed above com.google.gwt:gwt-dev to override the Jetty that is present there -->
    <dependency>
      <groupId>org.mortbay.jetty</groupId>
      <artifactId>jetty</artifactId>
      <version>${jetty.version}</version>
    </dependency>

    <dependency>
      <groupId>org.mortbay.jetty</groupId>
      <artifactId>jetty-plus</artifactId>
    </dependency>

    <dependency>
      <groupId>org.mortbay.jetty</groupId>
      <artifactId>jetty-naming</artifactId>
    </dependency>

    <!-- Weld Modules -->
    <dependency>
      <groupId>org.jboss.weld.se</groupId>
      <artifactId>weld-se-core</artifactId>
    </dependency>

    <dependency>
      <groupId>org.jboss.weld.servlet</groupId>
      <artifactId>weld-servlet</artifactId>
    </dependency>

    <!-- GWT and GWT Extensions -->
    <dependency>
      <groupId>com.google.gwt</groupId>
      <artifactId>gwt-user</artifactId>
      <scope>compile</scope>
    </dependency>

    <dependency>
      <groupId>com.google.gwt</groupId>
      <artifactId>gwt-dev</artifactId>
      <scope>provided</scope>
    </dependency>

    <!-- Runtime / Container dependencies -->
    <dependency>
      <groupId>org.slf4j</groupId>
      <artifactId>slf4j-api</artifactId>
    </dependency>

    <dependency>
      <groupId>org.jboss.logging</groupId>
      <artifactId>jboss-logging</artifactId>
      <version>3.0.0.Beta4</version>
    </dependency>
  </dependencies>

  <profiles>
    <profile>
      <id>jetty</id>
      <activation>
        <activeByDefault>true</activeByDefault>
      </activation>
      <properties>
        <webDescriptor>jetty</webDescriptor>
      </properties>
      <dependencies>
        <!-- We need this for CDI BeanManager to work in Dev Mode -->
        <dependency>
          <groupId>org.mortbay.jetty</groupId>
          <artifactId>jetty-naming</artifactId>
          <scope>compile</scope>
        </dependency>
      </dependencies>
    </profile>

    <profile>
      <!-- It's required that Jetty's plus option is enabled (OPTIONS=plus,..) -->
      <id>jetty7+</id>
      <properties>
        <webDescriptor>jetty7+</webDescriptor>
      </properties>
      <dependencies>
        <dependency>
          <groupId>org.mortbay.jetty</groupId>
          <artifactId>jetty</artifactId>
          <version>${jetty.version}</version>
          <scope>provided</scope>
        </dependency>

        <dependency>
          <groupId>org.mortbay.jetty</groupId>
          <artifactId>jetty-plus</artifactId>
          <scope>provided</scope>
        </dependency>

        <dependency>
          <groupId>org.mortbay.jetty</groupId>
          <artifactId>jetty-naming</artifactId>
          <scope>provided</scope>
        </dependency>

        <dependency>
          <groupId>org.eclipse.jetty</groupId>
          <artifactId>jetty-servlet</artifactId>
          <version>7.2.1.v20101111</version>
        </dependency>

        <dependency>
          <groupId>org.jboss.errai</groupId>
          <artifactId>errai-cdi-jetty</artifactId>
          <version>${project.version}</version>
          <scope>provided</scope>
        </dependency>
      </dependencies>
    </profile>

    <profile>
      <id>jboss6</id>
      <properties>
        <webDescriptor>jboss6</webDescriptor>
      </properties>
      <dependencies>

        <dependency>
          <groupId>org.jboss.errai</groupId>
          <artifactId>errai-bus</artifactId>
          <exclusions>
            <exclusion>
              <groupId>org.slf4j</groupId>
              <artifactId>slf4j-log4j12</artifactId>
            </exclusion>
            <exclusion>
              <groupId>junit</groupId>
              <artifactId>junit</artifactId>
            </exclusion>
            <exclusion>
              <groupId>com.google.collections</groupId>
              <artifactId>google-collections</artifactId>
            </exclusion>
            <exclusion>
              <artifactId>javax.inject</artifactId>
              <groupId>javax.inject</groupId>
            </exclusion>
          </exclusions>
          <version>${project.version}</version>
        </dependency>

        <!-- Exclude all the stuff provided by AS6 -->
        <dependency>
          <groupId>javax.inject</groupId>
          <artifactId>javax.inject</artifactId>
          <version>1</version>
          <scope>provided</scope>
        </dependency>
    
        <dependency>
          <groupId>javax.annotation</groupId>
          <artifactId>jsr250-api</artifactId>
          <version>1.0</version>
          <scope>provided</scope>
        </dependency>

        <dependency>
          <groupId>log4j</groupId>
          <artifactId>log4j</artifactId>
          <version>1.2.16</version>
          <scope>provided</scope>
        </dependency>

        <dependency>
          <groupId>dom4j</groupId>
          <artifactId>dom4j</artifactId>
          <version>1.6</version>
          <scope>provided</scope>
        </dependency>

        <dependency>
          <groupId>xml-apis</groupId>
          <artifactId>xml-apis</artifactId>
          <version>1.0.b2</version>
          <scope>provided</scope>
        </dependency>

        <dependency>
          <groupId>org.javassist</groupId>
          <artifactId>javassist</artifactId>
          <version>3.15.0-GA</version>
          <scope>provided</scope>
        </dependency>

        <dependency>
          <groupId>org.slf4j</groupId>
          <artifactId>slf4j-api</artifactId>
          <scope>provided</scope>
          <version>${slf4j.version}</version>
        </dependency>

        <dependency>
          <groupId>org.jboss.errai</groupId>
          <artifactId>errai-ioc</artifactId>
          <exclusions>
            <exclusion>
              <artifactId>jsr250-api</artifactId>
              <groupId>javax.annotation</groupId>
            </exclusion>
            <exclusion>
              <artifactId>javax.inject</artifactId>
              <groupId>javax.inject</groupId>
            </exclusion>
          </exclusions>
          <scope>compile</scope>
          <version>${project.version}</version>
        </dependency>

        <dependency>
          <groupId>org.jboss.errai</groupId>
          <artifactId>errai-tools</artifactId>
          <scope>provided</scope>
          <version>${project.version}</version>
        </dependency>

        <dependency>
          <groupId>org.jboss.errai</groupId>
          <artifactId>errai-javax-enterprise</artifactId>
          <version>${project.version}</version>
          <scope>provided</scope>
        </dependency>

        <!-- exclude development tools -->
        <dependency>
          <groupId>org.jboss.errai</groupId>
          <artifactId>errai-cdi-jetty</artifactId>
          <version>${project.version}</version>
          <scope>provided</scope>
        </dependency>

        <dependency>
          <groupId>org.jboss.weld.servlet</groupId>
          <artifactId>weld-servlet</artifactId>
          <scope>provided</scope>
          <version>${weld.version}</version>
        </dependency>

        <dependency>
          <groupId>org.jboss.weld</groupId>
          <artifactId>weld-core</artifactId>
          <scope>provided</scope>
          <version>${weld.version}</version>
        </dependency>

        <dependency>
          <groupId>org.jboss.weld.se</groupId>
          <artifactId>weld-se-core</artifactId>
          <scope>provided</scope>
          <version>${weld.version}</version>
        </dependency>

        <dependency>
          <groupId>org.jboss.weld</groupId>
          <artifactId>weld-spi</artifactId>
          <scope>provided</scope>
          <version>1.1.Final</version>
        </dependency>

        <dependency>
          <groupId>org.mortbay.jetty</groupId>
          <artifactId>jetty</artifactId>
          <version>${jetty.version}</version>
          <scope>provided</scope>
        </dependency>

        <dependency>
          <groupId>org.mortbay.jetty</groupId>
          <artifactId>jetty-plus</artifactId>
          <scope>provided</scope>
          <version>${jetty.version}</version>
        </dependency>

        <dependency>
          <groupId>org.mortbay.jetty</groupId>
          <artifactId>jetty-naming</artifactId>
          <scope>provided</scope>
          <version>${jetty.version}</version>
        </dependency>

        <dependency>
          <groupId>org.jboss.logging</groupId>
          <artifactId>jboss-logging</artifactId>
          <scope>provided</scope>
          <version>3.0.0.Beta4</version>
        </dependency>
      </dependencies>
    </profile>

    <profile>
      <id>jboss7</id>
      <properties>
        <webDescriptor>jboss7</webDescriptor>
      </properties>

      <dependencies>
        <dependency>
          <groupId>org.jboss.errai</groupId>
          <artifactId>errai-bus</artifactId>
          <exclusions>
            <exclusion>
              <groupId>junit</groupId>
              <artifactId>junit</artifactId>
            </exclusion>
            <exclusion>
              <artifactId>javax.inject</artifactId>
              <groupId>javax.inject</groupId>
            </exclusion>
          </exclusions>
        </dependency>

        <dependency>
          <groupId>xml-apis</groupId>
          <artifactId>xml-apis</artifactId>
          <version>1.0.b2</version>
          <scope>provided</scope>
        </dependency>

        <dependency>
          <groupId>org.javassist</groupId>
          <artifactId>javassist</artifactId>
          <version>3.15.0-GA</version>
          <scope>provided</scope>
        </dependency>

        <dependency>
          <groupId>org.jboss.errai</groupId>
          <artifactId>errai-tools</artifactId>
          <scope>provided</scope>
        </dependency>

        <dependency>
          <groupId>org.jboss.errai</groupId>
          <artifactId>errai-javax-enterprise</artifactId>
          <version>${project.version}</version>
          <scope>provided</scope>
        </dependency>

        <!-- Exclude development tools -->
        <dependency>
          <groupId>org.jboss.errai</groupId>
          <artifactId>errai-cdi-jetty</artifactId>
          <version>${project.version}</version>
          <scope>provided</scope>
        </dependency>

        <dependency>
          <groupId>org.jboss.weld.servlet</groupId>
          <artifactId>weld-servlet</artifactId>
          <scope>provided</scope>
        </dependency>

        <dependency>
          <groupId>org.jboss.weld</groupId>
          <artifactId>weld-core</artifactId>
          <version>${weld.version}</version>
          <scope>provided</scope>
        </dependency>

        <dependency>
          <groupId>org.jboss.weld.se</groupId>
          <artifactId>weld-se-core</artifactId>
          <scope>provided</scope>
        </dependency>

        <!-- Jetty is used for testing only -->
        <dependency>
          <groupId>org.mortbay.jetty</groupId>
          <artifactId>jetty</artifactId>
          <version>${jetty.version}</version>
          <scope>provided</scope>
        </dependency>

        <dependency>
          <groupId>org.mortbay.jetty</groupId>
          <artifactId>jetty-plus</artifactId>
          <scope>provided</scope>
        </dependency>

        <dependency>
          <groupId>org.mortbay.jetty</groupId>
          <artifactId>jetty-naming</artifactId>
          <scope>provided</scope>
        </dependency>
      </dependencies>
    </profile>

    <!-- Tomcat 6 and 7 support -->
    <profile>
      <id>tomcat</id>
      <properties>
        <webDescriptor>tomcat</webDescriptor>
      </properties>
    </profile>

  </profiles>

  <build>
    <outputDirectory>src/main/webapp/WEB-INF/classes</outputDirectory>

    <plugins>
      <plugin>
        <groupId>org.codehaus.mojo</groupId>
        <artifactId>gwt-maven-plugin</artifactId>
        <configuration>
          <logLevel>INFO</logLevel>
          <runTarget>App.html</runTarget>
          <extraJvmArgs>-Xmx512m</extraJvmArgs>
          <soyc>false</soyc>
          <hostedWebapp>src/main/webapp/</hostedWebapp>
          <server>org.jboss.errai.cdi.server.gwt.JettyLauncher</server>
        </configuration>
        <executions>
          <execution>
            <id>gwt-clean</id>
            <phase>clean</phase>
            <goals>
              <goal>clean</goal>
            </goals>
          </execution>
          <execution>
            <id>gwt-compile</id>
            <goals>
              <goal>resources</goal>
              <goal>compile</goal>
            </goals>
          </execution>
        </executions>
      </plugin>
      <plugin>
        <artifactId>maven-war-plugin</artifactId>
        <version>2.1.1</version>
        <configuration>
          <warName>${project.artifactId}</warName>
          <outputFileNameMapping>@{artifactId}@-@{baseVersion}@@{dashClassifier?}@.@{extension}@</outputFileNameMapping>
          <packagingExcludes>**/javax/**/*.*,**/client/local/**/*.class</packagingExcludes>

          <webResources>
            <resource>
              <!-- this is relative to the pom.xml directory -->
              <directory>src/${webDescriptor}</directory>
            </resource>
          </webResources>
        </configuration>
      </plugin>
      <plugin>
        <artifactId>maven-clean-plugin</artifactId>
        <version>2.4.1</version>
        <configuration>
          <filesets>
            <fileset>
              <directory>${basedir}</directory>
              <includes>
                <include>www-test/**</include>
                <include>.gwt/**</include>
                <include>.errai/**</include>
                <include>src/main/webapp/contacts/**</include>
                <include>src/main/webapp/WEB-INF/deploy/**</include>
                <include>src/main/webapp/WEB-INF/lib/**</include>
                <include>src/main/webapp/WEB-INF/classes/**</include>
                <include>**/gwt-unitCache/**</include>
                <include>**/*.JUnit/**</include>
              </includes>
            </fileset>
          </filesets>
        </configuration>
      </plugin>
    </plugins>

<<<<<<< HEAD
=======
        <dependency>
          <groupId>org.jboss.weld</groupId>
          <artifactId>weld-core</artifactId>
          <scope>provided</scope>
          <version>${weld.version}</version>
        </dependency>

        <dependency>
          <groupId>org.jboss.weld.se</groupId>
          <artifactId>weld-se-core</artifactId>
          <scope>provided</scope>
          <version>${weld.version}</version>
        </dependency>

        <dependency>
          <groupId>org.jboss.weld</groupId>
          <artifactId>weld-spi</artifactId>
          <scope>provided</scope>
          <version>1.1.Final</version>
        </dependency>

        <!-- Jetty is used for testing only -->
        <dependency>
          <groupId>org.mortbay.jetty</groupId>
          <artifactId>jetty</artifactId>
          <version>${jetty.version}</version>
          <scope>provided</scope>
        </dependency>

        <dependency>
          <groupId>org.mortbay.jetty</groupId>
          <artifactId>jetty-plus</artifactId>
          <scope>provided</scope>
          <version>${jetty.version}</version>
        </dependency>

        <dependency>
          <groupId>org.mortbay.jetty</groupId>
          <artifactId>jetty-naming</artifactId>
          <scope>provided</scope>
          <version>${jetty.version}</version>
        </dependency>
      </dependencies>

      <build>
        <plugins>
          <plugin>
            <artifactId>maven-war-plugin</artifactId>
            <version>2.1.1</version>
            <configuration>
              <warSourceDirectory>src/main/webapp/</warSourceDirectory>
              <webappDirectory>src/main/webapp/</webappDirectory>
              <webXml>src/jetty/web.xml</webXml>
              <packagingExcludes>**/javax/**/*.*,**/client/**/*.class</packagingExcludes>
              <outputDirectory>deployments</outputDirectory>
            </configuration>
          </plugin>

          <plugin>
            <groupId>org.apache.maven.plugins</groupId>
            <artifactId>maven-antrun-plugin</artifactId>
            <version>1.2</version>
            <executions>
              <execution>
                <id>jboss.package</id>
                <phase>prepare-package</phase>
                <configuration>
                  <tasks>
                    <copy file="src/jboss/web.xml" toDir="src/main/webapp/WEB-INF"
                      overwrite="true" />

                    <delete file="src/main/webapp/WEB-INF/jetty-env.xml" />
                    <delete
                      file="src/main/webapp/WEB-INF/classes/jndi.properties" />

                    <copy todir="src/main/webapp/app/">
                      <fileset dir="war.cache/app/" />
                    </copy>
                  </tasks>
                </configuration>
                <goals>
                  <goal>run</goal>
                </goals>
              </execution>
            </executions>
          </plugin>

          <plugin>
            <groupId>org.codehaus.mojo</groupId>
            <artifactId>gwt-maven-plugin</artifactId>
            <version>${gwt.maven.version}</version>
            <configuration>
              <skip>true</skip>
            </configuration>
          </plugin>
        </plugins>
      </build>
    </profile>

    <profile>
      <id>openshift-prepare</id>
      <properties>
        <webDescriptor>jboss</webDescriptor>
      </properties>

      <dependencies>
        <!-- All errai package are installed with the service archive -->
        <dependency>
          <groupId>org.jboss.errai</groupId>
          <artifactId>errai-bus</artifactId>
          <exclusions>

            <exclusion>
              <groupId>junit</groupId>
              <artifactId>junit</artifactId>
            </exclusion>

            <exclusion>
              <artifactId>javax.inject</artifactId>
              <groupId>javax.inject</groupId>
            </exclusion>
          </exclusions>
          <version>${project.version}</version>
        </dependency>

        <dependency>
          <groupId>xml-apis</groupId>
          <artifactId>xml-apis</artifactId>
          <version>1.0.b2</version>
          <scope>provided</scope>
        </dependency>

        <dependency>
          <groupId>org.javassist</groupId>
          <artifactId>javassist</artifactId>
          <version>3.15.0-GA</version>
          <scope>provided</scope>
        </dependency>

        <dependency>
          <groupId>org.mvel</groupId>
          <artifactId>mvel2</artifactId>
          <version>${mvel.version}</version>
        </dependency>

        <dependency>
          <groupId>org.jboss.errai</groupId>
          <artifactId>errai-ioc</artifactId>
          <exclusions>
            <exclusion>
              <artifactId>jsr250-api</artifactId>
              <groupId>javax.annotation</groupId>
            </exclusion>
            <exclusion>
              <artifactId>javax.inject</artifactId>
              <groupId>javax.inject</groupId>
            </exclusion>
          </exclusions>
          <scope>compile</scope>
          <version>${project.version}</version>
        </dependency>

        <dependency>
          <groupId>org.jboss.errai</groupId>
          <artifactId>errai-tools</artifactId>
          <scope>provided</scope>
          <version>${project.version}</version>
        </dependency>

        <dependency>
          <groupId>org.jboss.errai</groupId>
          <artifactId>errai-cdi-client</artifactId>
          <version>${project.version}</version>
          <!--<scope>provided</scope> -->
        </dependency>

        <dependency>
          <groupId>org.jboss.errai</groupId>
          <artifactId>errai-javax-enterprise</artifactId>
          <version>${project.version}</version>
          <scope>provided</scope>
        </dependency>

        <dependency>
          <groupId>org.jboss.errai</groupId>
          <artifactId>errai-weld-integration</artifactId>
          <version>${project.version}</version>
        </dependency>
        <!-- Exclude development tools -->
        <dependency>
          <groupId>org.jboss.errai</groupId>
          <artifactId>errai-cdi-jetty</artifactId>
          <version>${project.version}</version>
          <scope>provided</scope>
        </dependency>

        <!-- Weld is installed within JBoss -->
        <dependency>
          <groupId>org.glassfish.web</groupId>
          <artifactId>el-impl</artifactId>
          <version>${uel.impl.version}</version>
          <scope>provided</scope>
        </dependency>

        <dependency>
          <groupId>org.jboss.weld.servlet</groupId>
          <artifactId>weld-servlet</artifactId>
          <scope>provided</scope>
          <version>${weld.version}</version>
        </dependency>

        <dependency>
          <groupId>org.jboss.weld</groupId>
          <artifactId>weld-core</artifactId>
          <scope>provided</scope>
          <version>${weld.version}</version>
        </dependency>

        <dependency>
          <groupId>org.jboss.weld.se</groupId>
          <artifactId>weld-se-core</artifactId>
          <scope>provided</scope>
          <version>${weld.version}</version>
        </dependency>

        <dependency>
          <groupId>org.jboss.weld</groupId>
          <artifactId>weld-spi</artifactId>
          <scope>provided</scope>
          <version>1.1.Final</version>
        </dependency>

        <!-- Jetty is used for testing only -->
        <dependency>
          <groupId>org.mortbay.jetty</groupId>
          <artifactId>jetty</artifactId>
          <version>${jetty.version}</version>
          <scope>provided</scope>
        </dependency>

        <dependency>
          <groupId>org.mortbay.jetty</groupId>
          <artifactId>jetty-plus</artifactId>
          <scope>provided</scope>
          <version>${jetty.version}</version>
        </dependency>

        <dependency>
          <groupId>org.mortbay.jetty</groupId>
          <artifactId>jetty-naming</artifactId>
          <scope>provided</scope>
          <version>${jetty.version}</version>
        </dependency>
      </dependencies>

      <build>
        <plugins>
          <plugin>
            <artifactId>maven-war-plugin</artifactId>
            <version>2.1.1</version>
            <configuration>
              <warSourceDirectory>war.cache</warSourceDirectory>
              <webappDirectory>war.cache</webappDirectory>
              <webXml>src/jetty/web.xml</webXml>
              <packagingExcludes>**/javax/**/*.*,**/client/**/*.class</packagingExcludes>

              <archive>
                <manifestEntries>
                  <Dependencies>org.jboss.as.naming,org.jboss.as.server,org.jboss.msc</Dependencies>
                </manifestEntries>
              </archive>
            </configuration>
          </plugin>

          <plugin>
            <groupId>org.apache.maven.plugins</groupId>
            <artifactId>maven-antrun-plugin</artifactId>
            <version>1.2</version>
            <executions>
              <execution>
                <id>jboss.package</id>
                <phase>prepare-package</phase>
                <configuration>
                  <tasks>
                    <copy file="src/jboss/web.xml" toDir="src/main/webapp/WEB-INF"
                      overwrite="true" />

                    <delete file="src/main/webapp/WEB-INF/jetty-env.xml" />

                    <delete
                      file="src/main/webapp/WEB-INF/classes/jndi.properties" />

                    <copy todir="war.cache/app/">
                      <fileset dir="src/main/webapp/app/" />
                    </copy>

                    <exec executable="git">
                      <arg value="add" />
                      <arg value="war.cache" />
                    </exec>

                    <exec executable="git">
                      <arg value="commit" />
                      <arg value="-a" />
                      <arg value="-m" />
                      <arg value="'commit war.cache'" />
                    </exec>

                    <echo message="Openshift Prepared!" />
                  </tasks>
                </configuration>
                <goals>
                  <goal>run</goal>
                </goals>
              </execution>
            </executions>
          </plugin>
        </plugins>
      </build>
    </profile>

    <!-- Begin Tomcat 6 and 7 support -->
    <profile>
      <id>tomcat</id>
      <activation>
        <activeByDefault>false</activeByDefault>
      </activation>

      <build>
        <plugins>
          <plugin>
            <groupId>org.apache.maven.plugins</groupId>
            <artifactId>maven-antrun-plugin</artifactId>
            <executions>
              <execution>
                <id>tomcat.package</id>
                <phase>prepare-package</phase>
                <configuration>
                  <tasks>
                    <delete
                      file="src/main/webapp/WEB-INF/jetty-deployment-structure.xml" />

                    <copy file="src/tomcat/context.xml" toDir="src/main/webapp/META-INF"
                      overwrite="true" />
                  </tasks>
                </configuration>
                <goals>
                  <goal>run</goal>
                </goals>
              </execution>
            </executions>
          </plugin>
        </plugins>
      </build>
    </profile>

    <!-- Profile that must be enabled when running integration tests (any 
      test that extends GWTTestCase directly or indirectly) -->
    <profile>
      <id>integration-test</id>
      <properties>
        <profile.testOutputDirectory>src/main/webapp/WEB-INF/classes</profile.testOutputDirectory>
      </properties>

      <build>
        <testResources>
          <testResource>
            <directory>src/test/java</directory>
          </testResource>
          <testResource>
            <directory>src/test/resources</directory>
          </testResource>
        </testResources>
        <plugins>
          <plugin>
            <artifactId>maven-compiler-plugin</artifactId>
            <configuration>
              <source>1.6</source>
              <target>1.6</target>
            </configuration>
          </plugin>
          <plugin>
            <artifactId>maven-surefire-plugin</artifactId>
            <configuration>
              <skipTests>false</skipTests>
              <additionalClasspathElements>
                <additionalClasspathElement>${basedir}/${profile.testOutputDirectory}/
								</additionalClasspathElement>
                <additionalClasspathElement>${basedir}/src/test/java/</additionalClasspathElement>
                <additionalClasspathElement>${basedir}/src/main/java/</additionalClasspathElement>
              </additionalClasspathElements>
              <useManifestOnlyJar>false</useManifestOnlyJar>
              <forkMode>pertest</forkMode>

              <!-- Note: to run the test in a real browser, set -DargLine='-Dgwt.args="-runStyle 
                Manual:1"' -->
              <argLine>-Xmx2048m ${argLine}</argLine>

              <systemProperties>
                <!-- Must disable long polling for automated tests to succeed -->
                <property>
                  <name>errai.hosted_mode_testing</name>
                  <value>true</value>
                </property>
                <property>
                  <name>gwt.args</name>
                  <value>-war src/main/webapp</value>
                </property>
              </systemProperties>
            </configuration>
          </plugin>
          <plugin>
            <groupId>org.apache.maven.plugins</groupId>
            <artifactId>maven-antrun-plugin</artifactId>
            <version>1.3</version>
            <executions>
              <execution>
                <id>test.webxml</id>
                <phase>process-test-resources</phase>
                <configuration>
                  <tasks>
                    <copy file="src/jetty/web.xml" toDir="src/main/webapp/WEB-INF"
                      overwrite="true" />
                  </tasks>
                </configuration>
                <goals>
                  <goal>run</goal>
                </goals>
              </execution>
            </executions>
          </plugin>
        </plugins>
      </build>

      <dependencies>
        <dependency>
          <groupId>javax.servlet</groupId>
          <artifactId>servlet-api</artifactId>
          <version>2.5</version>
          <scope>provided</scope>
        </dependency>
        <dependency>
          <groupId>javax.servlet</groupId>
          <artifactId>jsp-api</artifactId>
          <version>2.0</version>
          <scope>provided</scope>
        </dependency>
        <dependency>
          <groupId>log4j</groupId>
          <artifactId>log4j</artifactId>
          <version>1.2.16</version>
        </dependency>
        <dependency>
          <groupId>junit</groupId>
          <artifactId>junit</artifactId>
          <version>4.8.1</version>
          <scope>compile</scope>
        </dependency>
        <dependency>
          <groupId>org.jboss.ejb3</groupId>
          <artifactId>jboss-ejb3-api</artifactId>
          <scope>provided</scope>
          <version>3.1.0</version>
        </dependency>

        <!-- Errai Core -->
        <dependency>
          <groupId>org.jboss.errai</groupId>
          <artifactId>errai-bus</artifactId>
          <version>${project.version}</version>
        </dependency>
        <dependency>
          <groupId>org.jboss.errai</groupId>
          <artifactId>errai-ioc</artifactId>
          <version>${project.version}</version>
          <exclusions>
            <exclusion>
              <groupId>javax.inject</groupId>
              <artifactId>javax.inject</artifactId>
            </exclusion>
            <exclusion>
              <groupId>javax.annotation</groupId>
              <artifactId>jsr250-api</artifactId>
            </exclusion>
          </exclusions>
        </dependency>

        <dependency>
          <groupId>org.jboss.errai</groupId>
          <artifactId>errai-cdi-client</artifactId>
          <version>${project.version}</version>
          <scope>compile</scope>
        </dependency>

        <dependency>
          <groupId>org.jboss.errai</groupId>
          <artifactId>errai-tools</artifactId>
          <version>${project.version}</version>
        </dependency>
        <dependency>
          <groupId>org.mvel</groupId>
          <artifactId>mvel2</artifactId>
          <version>${mvel.version}</version>
        </dependency>

        <dependency>
          <groupId>org.jboss.errai</groupId>
          <artifactId>errai-cdi-jetty</artifactId>
          <version>${project.version}</version>
        </dependency>

        <!-- CDI Development Utils -->
        <!-- This must be placed above com.google.gwt:gwt-dev to override 
          the Jetty that is present there -->
        <dependency>
          <groupId>org.mortbay.jetty</groupId>
          <artifactId>jetty</artifactId>
          <version>${jetty.version}</version>
          <scope>compile</scope>
        </dependency>
        <dependency>
          <groupId>org.mortbay.jetty</groupId>
          <artifactId>jetty-plus</artifactId>
          <version>${jetty.version}</version>
          <scope>compile</scope>
        </dependency>
        <dependency>
          <groupId>org.mortbay.jetty</groupId>
          <artifactId>jetty-naming</artifactId>
          <version>${jetty.version}</version>
          <scope>compile</scope>
        </dependency>

        <!-- Weld Modules -->
        <dependency>
          <groupId>org.jboss.weld.se</groupId>
          <artifactId>weld-se-core</artifactId>
          <version>${weld.version}</version>
          <scope>compile</scope>
        </dependency>
        <dependency>
          <groupId>org.jboss.weld.servlet</groupId>
          <artifactId>weld-servlet</artifactId>
          <version>${weld.version}</version>
          <scope>compile</scope>
        </dependency>
        <dependency>
          <groupId>org.glassfish.web</groupId>
          <artifactId>el-impl</artifactId>
          <scope>runtime</scope>
          <version>2.1.2-b04</version>
        </dependency>

        <!-- GWT and GWT Extensions -->
        <dependency>
          <groupId>com.google.gwt</groupId>
          <artifactId>gwt-user</artifactId>
          <version>${gwt.version}</version>
          <scope>compile</scope>
        </dependency>

        <dependency>
          <groupId>com.google.gwt</groupId>
          <artifactId>gwt-dev</artifactId>
          <version>${gwt.version}</version>
          <scope>compile</scope>
        </dependency>

        <dependency>
          <groupId>javax.validation</groupId>
          <artifactId>validation-api</artifactId>
          <version>1.0.0.GA</version>
          <scope>compile</scope>
        </dependency>

        <dependency>
          <groupId>javax.validation</groupId>
          <artifactId>validation-api</artifactId>
          <version>1.0.0.GA</version>
          <classifier>sources</classifier>
          <scope>compile</scope>
        </dependency>

        <!-- Runtime / Container dependencies -->
        <dependency>
          <groupId>org.slf4j</groupId>
          <artifactId>slf4j-api</artifactId>
          <version>${slf4j.version}</version>
        </dependency>

        <dependency>
          <groupId>org.jboss</groupId>
          <artifactId>jboss-common-core</artifactId>
          <version>2.2.14.GA</version>
        </dependency>

        <dependency>
          <groupId>org.jboss.errai</groupId>
          <artifactId>errai-javax-enterprise</artifactId>
          <version>${project.version}</version>
          <scope>provided</scope>
        </dependency>

      </dependencies>
    </profile>
  </profiles>
  <build>
    <finalName>${project.artifactId}</finalName>
    <outputDirectory>src/main/webapp/WEB-INF/classes</outputDirectory>

    <plugins>
      <plugin>
        <groupId>org.codehaus.mojo</groupId>
        <artifactId>gwt-maven-plugin</artifactId>
        <version>${gwt.maven.version}</version>
        <configuration>
          <inplace>true</inplace>
          <logLevel>INFO</logLevel>
          <runTarget>Contacts.html</runTarget>
          <warSourceDirectory>src/main/webapp/</warSourceDirectory>
          <draftCompile>true</draftCompile>
          <extraJvmArgs>-Xmx512m</extraJvmArgs>
          <webXml>src/jetty/web.xml</webXml>
          <hostedWebapp>src/main/webapp/</hostedWebapp>
          <server>org.jboss.errai.cdi.server.gwt.JettyLauncher</server>
        </configuration>
        <executions>
          <execution>
            <goals>
              <goal>resources</goal>
              <goal>compile</goal>
            </goals>
          </execution>
        </executions>
      </plugin>
      <plugin>
        <artifactId>maven-war-plugin</artifactId>
        <version>2.1.1</version>
        <configuration>
          <warSourceDirectory>src/main/webapp/</warSourceDirectory>
          <webappDirectory>src/main/webapp/</webappDirectory>
          <webXml>src/jetty/web.xml</webXml>
          <packagingExcludes>**/javax/**/*.*,**/client/**/*.class</packagingExcludes>

        </configuration>
      </plugin>
      <!-- Tests are skipped by default because they require additional GWT 
        dependencies. Run mvn with -Pintegration-test to enable testing. -->
      <plugin>
        <artifactId>maven-surefire-plugin</artifactId>
        <configuration>
          <skipTests>true</skipTests>
        </configuration>
      </plugin>
      <plugin>
        <groupId>org.apache.maven.plugins</groupId>
        <artifactId>maven-antrun-plugin</artifactId>
        <version>1.2</version>
        <executions>
          <execution>
            <id>clean.war</id>
            <phase>clean</phase>
            <configuration>
              <tasks>
                <!-- The gwt-maven-plugin use the war source folder as it's 
                  build directory. We need to cleanup after we'd run the plugin and remove 
                  all GWT related artifacts that are required to run the hosted mode. -->
                <delete dir="src/main/webapp/contacts" />

                <!-- FIXME this should be done as an additional resource in the maven-war-plugin -->
                <copy file="src/${webDescriptor}/web.xml" toDir="src/main/webapp/WEB-INF" />
              </tasks>
            </configuration>
            <goals>
              <goal>run</goal>
            </goals>
          </execution>
        </executions>
      </plugin>

      <plugin>
        <artifactId>maven-compiler-plugin</artifactId>
        <version>2.3.2</version>
        <configuration>
          <source>1.6</source>
          <target>1.6</target>
        </configuration>
      </plugin>
    </plugins>
>>>>>>> 93b82703
    <pluginManagement>
      <plugins>
        <plugin>
          <groupId>org.eclipse.m2e</groupId>
          <artifactId>lifecycle-mapping</artifactId>
          <version>1.0.0</version>
          <configuration>
            <lifecycleMappingMetadata>
              <pluginExecutions>
                <pluginExecution>
                  <pluginExecutionFilter>
                    <groupId>org.codehaus.mojo</groupId>
                    <artifactId>exec-maven-plugin</artifactId>
                    <versionRange>[1.2.1,)</versionRange>
                    <goals>
                      <goal>java</goal>
                    </goals>
                  </pluginExecutionFilter>
                  <action>
                    <ignore />
                  </action>
                </pluginExecution>
              </pluginExecutions>
            </lifecycleMappingMetadata>
          </configuration>
        </plugin>
      </plugins>
    </pluginManagement>
  </build>

  <!-- Repositories -->
  <repositories>
    <repository>
      <id>jboss-public-repository-group</id>
      <name>JBoss Public Maven Repository Group</name>
      <url>https://repository.jboss.org/nexus/content/groups/public/</url>
      <layout>default</layout>
      <releases>
        <updatePolicy>never</updatePolicy>
      </releases>
      <snapshots>
        <updatePolicy>never</updatePolicy>
      </snapshots>
    </repository>
  </repositories>

  <pluginRepositories>
    <pluginRepository>
      <id>jboss-public-repository-group</id>
      <name>JBoss Public Maven Repository Group</name>
      <url>https://repository.jboss.org/nexus/content/groups/public/</url>
      <layout>default</layout>
      <releases>
        <updatePolicy>never</updatePolicy>
      </releases>
      <snapshots>
        <updatePolicy>never</updatePolicy>
      </snapshots>
    </pluginRepository>
  </pluginRepositories>

  <!-- DistributionManagement -->
  <distributionManagement>
    <repository>
      <id>jboss-releases-repository</id>
      <name>JBoss Releases Repository</name>
      <url>https://repository.jboss.org/nexus/service/local/staging/deploy/maven2/</url>
    </repository>

    <snapshotRepository>
      <id>jboss-snapshots-repository</id>
      <name>JBoss Snapshots Repository</name>
      <url>https://repository.jboss.org/nexus/content/repositories/snapshots/</url>
    </snapshotRepository>
  </distributionManagement>
</project><|MERGE_RESOLUTION|>--- conflicted
+++ resolved
@@ -583,698 +583,6 @@
       </plugin>
     </plugins>
 
-<<<<<<< HEAD
-=======
-        <dependency>
-          <groupId>org.jboss.weld</groupId>
-          <artifactId>weld-core</artifactId>
-          <scope>provided</scope>
-          <version>${weld.version}</version>
-        </dependency>
-
-        <dependency>
-          <groupId>org.jboss.weld.se</groupId>
-          <artifactId>weld-se-core</artifactId>
-          <scope>provided</scope>
-          <version>${weld.version}</version>
-        </dependency>
-
-        <dependency>
-          <groupId>org.jboss.weld</groupId>
-          <artifactId>weld-spi</artifactId>
-          <scope>provided</scope>
-          <version>1.1.Final</version>
-        </dependency>
-
-        <!-- Jetty is used for testing only -->
-        <dependency>
-          <groupId>org.mortbay.jetty</groupId>
-          <artifactId>jetty</artifactId>
-          <version>${jetty.version}</version>
-          <scope>provided</scope>
-        </dependency>
-
-        <dependency>
-          <groupId>org.mortbay.jetty</groupId>
-          <artifactId>jetty-plus</artifactId>
-          <scope>provided</scope>
-          <version>${jetty.version}</version>
-        </dependency>
-
-        <dependency>
-          <groupId>org.mortbay.jetty</groupId>
-          <artifactId>jetty-naming</artifactId>
-          <scope>provided</scope>
-          <version>${jetty.version}</version>
-        </dependency>
-      </dependencies>
-
-      <build>
-        <plugins>
-          <plugin>
-            <artifactId>maven-war-plugin</artifactId>
-            <version>2.1.1</version>
-            <configuration>
-              <warSourceDirectory>src/main/webapp/</warSourceDirectory>
-              <webappDirectory>src/main/webapp/</webappDirectory>
-              <webXml>src/jetty/web.xml</webXml>
-              <packagingExcludes>**/javax/**/*.*,**/client/**/*.class</packagingExcludes>
-              <outputDirectory>deployments</outputDirectory>
-            </configuration>
-          </plugin>
-
-          <plugin>
-            <groupId>org.apache.maven.plugins</groupId>
-            <artifactId>maven-antrun-plugin</artifactId>
-            <version>1.2</version>
-            <executions>
-              <execution>
-                <id>jboss.package</id>
-                <phase>prepare-package</phase>
-                <configuration>
-                  <tasks>
-                    <copy file="src/jboss/web.xml" toDir="src/main/webapp/WEB-INF"
-                      overwrite="true" />
-
-                    <delete file="src/main/webapp/WEB-INF/jetty-env.xml" />
-                    <delete
-                      file="src/main/webapp/WEB-INF/classes/jndi.properties" />
-
-                    <copy todir="src/main/webapp/app/">
-                      <fileset dir="war.cache/app/" />
-                    </copy>
-                  </tasks>
-                </configuration>
-                <goals>
-                  <goal>run</goal>
-                </goals>
-              </execution>
-            </executions>
-          </plugin>
-
-          <plugin>
-            <groupId>org.codehaus.mojo</groupId>
-            <artifactId>gwt-maven-plugin</artifactId>
-            <version>${gwt.maven.version}</version>
-            <configuration>
-              <skip>true</skip>
-            </configuration>
-          </plugin>
-        </plugins>
-      </build>
-    </profile>
-
-    <profile>
-      <id>openshift-prepare</id>
-      <properties>
-        <webDescriptor>jboss</webDescriptor>
-      </properties>
-
-      <dependencies>
-        <!-- All errai package are installed with the service archive -->
-        <dependency>
-          <groupId>org.jboss.errai</groupId>
-          <artifactId>errai-bus</artifactId>
-          <exclusions>
-
-            <exclusion>
-              <groupId>junit</groupId>
-              <artifactId>junit</artifactId>
-            </exclusion>
-
-            <exclusion>
-              <artifactId>javax.inject</artifactId>
-              <groupId>javax.inject</groupId>
-            </exclusion>
-          </exclusions>
-          <version>${project.version}</version>
-        </dependency>
-
-        <dependency>
-          <groupId>xml-apis</groupId>
-          <artifactId>xml-apis</artifactId>
-          <version>1.0.b2</version>
-          <scope>provided</scope>
-        </dependency>
-
-        <dependency>
-          <groupId>org.javassist</groupId>
-          <artifactId>javassist</artifactId>
-          <version>3.15.0-GA</version>
-          <scope>provided</scope>
-        </dependency>
-
-        <dependency>
-          <groupId>org.mvel</groupId>
-          <artifactId>mvel2</artifactId>
-          <version>${mvel.version}</version>
-        </dependency>
-
-        <dependency>
-          <groupId>org.jboss.errai</groupId>
-          <artifactId>errai-ioc</artifactId>
-          <exclusions>
-            <exclusion>
-              <artifactId>jsr250-api</artifactId>
-              <groupId>javax.annotation</groupId>
-            </exclusion>
-            <exclusion>
-              <artifactId>javax.inject</artifactId>
-              <groupId>javax.inject</groupId>
-            </exclusion>
-          </exclusions>
-          <scope>compile</scope>
-          <version>${project.version}</version>
-        </dependency>
-
-        <dependency>
-          <groupId>org.jboss.errai</groupId>
-          <artifactId>errai-tools</artifactId>
-          <scope>provided</scope>
-          <version>${project.version}</version>
-        </dependency>
-
-        <dependency>
-          <groupId>org.jboss.errai</groupId>
-          <artifactId>errai-cdi-client</artifactId>
-          <version>${project.version}</version>
-          <!--<scope>provided</scope> -->
-        </dependency>
-
-        <dependency>
-          <groupId>org.jboss.errai</groupId>
-          <artifactId>errai-javax-enterprise</artifactId>
-          <version>${project.version}</version>
-          <scope>provided</scope>
-        </dependency>
-
-        <dependency>
-          <groupId>org.jboss.errai</groupId>
-          <artifactId>errai-weld-integration</artifactId>
-          <version>${project.version}</version>
-        </dependency>
-        <!-- Exclude development tools -->
-        <dependency>
-          <groupId>org.jboss.errai</groupId>
-          <artifactId>errai-cdi-jetty</artifactId>
-          <version>${project.version}</version>
-          <scope>provided</scope>
-        </dependency>
-
-        <!-- Weld is installed within JBoss -->
-        <dependency>
-          <groupId>org.glassfish.web</groupId>
-          <artifactId>el-impl</artifactId>
-          <version>${uel.impl.version}</version>
-          <scope>provided</scope>
-        </dependency>
-
-        <dependency>
-          <groupId>org.jboss.weld.servlet</groupId>
-          <artifactId>weld-servlet</artifactId>
-          <scope>provided</scope>
-          <version>${weld.version}</version>
-        </dependency>
-
-        <dependency>
-          <groupId>org.jboss.weld</groupId>
-          <artifactId>weld-core</artifactId>
-          <scope>provided</scope>
-          <version>${weld.version}</version>
-        </dependency>
-
-        <dependency>
-          <groupId>org.jboss.weld.se</groupId>
-          <artifactId>weld-se-core</artifactId>
-          <scope>provided</scope>
-          <version>${weld.version}</version>
-        </dependency>
-
-        <dependency>
-          <groupId>org.jboss.weld</groupId>
-          <artifactId>weld-spi</artifactId>
-          <scope>provided</scope>
-          <version>1.1.Final</version>
-        </dependency>
-
-        <!-- Jetty is used for testing only -->
-        <dependency>
-          <groupId>org.mortbay.jetty</groupId>
-          <artifactId>jetty</artifactId>
-          <version>${jetty.version}</version>
-          <scope>provided</scope>
-        </dependency>
-
-        <dependency>
-          <groupId>org.mortbay.jetty</groupId>
-          <artifactId>jetty-plus</artifactId>
-          <scope>provided</scope>
-          <version>${jetty.version}</version>
-        </dependency>
-
-        <dependency>
-          <groupId>org.mortbay.jetty</groupId>
-          <artifactId>jetty-naming</artifactId>
-          <scope>provided</scope>
-          <version>${jetty.version}</version>
-        </dependency>
-      </dependencies>
-
-      <build>
-        <plugins>
-          <plugin>
-            <artifactId>maven-war-plugin</artifactId>
-            <version>2.1.1</version>
-            <configuration>
-              <warSourceDirectory>war.cache</warSourceDirectory>
-              <webappDirectory>war.cache</webappDirectory>
-              <webXml>src/jetty/web.xml</webXml>
-              <packagingExcludes>**/javax/**/*.*,**/client/**/*.class</packagingExcludes>
-
-              <archive>
-                <manifestEntries>
-                  <Dependencies>org.jboss.as.naming,org.jboss.as.server,org.jboss.msc</Dependencies>
-                </manifestEntries>
-              </archive>
-            </configuration>
-          </plugin>
-
-          <plugin>
-            <groupId>org.apache.maven.plugins</groupId>
-            <artifactId>maven-antrun-plugin</artifactId>
-            <version>1.2</version>
-            <executions>
-              <execution>
-                <id>jboss.package</id>
-                <phase>prepare-package</phase>
-                <configuration>
-                  <tasks>
-                    <copy file="src/jboss/web.xml" toDir="src/main/webapp/WEB-INF"
-                      overwrite="true" />
-
-                    <delete file="src/main/webapp/WEB-INF/jetty-env.xml" />
-
-                    <delete
-                      file="src/main/webapp/WEB-INF/classes/jndi.properties" />
-
-                    <copy todir="war.cache/app/">
-                      <fileset dir="src/main/webapp/app/" />
-                    </copy>
-
-                    <exec executable="git">
-                      <arg value="add" />
-                      <arg value="war.cache" />
-                    </exec>
-
-                    <exec executable="git">
-                      <arg value="commit" />
-                      <arg value="-a" />
-                      <arg value="-m" />
-                      <arg value="'commit war.cache'" />
-                    </exec>
-
-                    <echo message="Openshift Prepared!" />
-                  </tasks>
-                </configuration>
-                <goals>
-                  <goal>run</goal>
-                </goals>
-              </execution>
-            </executions>
-          </plugin>
-        </plugins>
-      </build>
-    </profile>
-
-    <!-- Begin Tomcat 6 and 7 support -->
-    <profile>
-      <id>tomcat</id>
-      <activation>
-        <activeByDefault>false</activeByDefault>
-      </activation>
-
-      <build>
-        <plugins>
-          <plugin>
-            <groupId>org.apache.maven.plugins</groupId>
-            <artifactId>maven-antrun-plugin</artifactId>
-            <executions>
-              <execution>
-                <id>tomcat.package</id>
-                <phase>prepare-package</phase>
-                <configuration>
-                  <tasks>
-                    <delete
-                      file="src/main/webapp/WEB-INF/jetty-deployment-structure.xml" />
-
-                    <copy file="src/tomcat/context.xml" toDir="src/main/webapp/META-INF"
-                      overwrite="true" />
-                  </tasks>
-                </configuration>
-                <goals>
-                  <goal>run</goal>
-                </goals>
-              </execution>
-            </executions>
-          </plugin>
-        </plugins>
-      </build>
-    </profile>
-
-    <!-- Profile that must be enabled when running integration tests (any 
-      test that extends GWTTestCase directly or indirectly) -->
-    <profile>
-      <id>integration-test</id>
-      <properties>
-        <profile.testOutputDirectory>src/main/webapp/WEB-INF/classes</profile.testOutputDirectory>
-      </properties>
-
-      <build>
-        <testResources>
-          <testResource>
-            <directory>src/test/java</directory>
-          </testResource>
-          <testResource>
-            <directory>src/test/resources</directory>
-          </testResource>
-        </testResources>
-        <plugins>
-          <plugin>
-            <artifactId>maven-compiler-plugin</artifactId>
-            <configuration>
-              <source>1.6</source>
-              <target>1.6</target>
-            </configuration>
-          </plugin>
-          <plugin>
-            <artifactId>maven-surefire-plugin</artifactId>
-            <configuration>
-              <skipTests>false</skipTests>
-              <additionalClasspathElements>
-                <additionalClasspathElement>${basedir}/${profile.testOutputDirectory}/
-								</additionalClasspathElement>
-                <additionalClasspathElement>${basedir}/src/test/java/</additionalClasspathElement>
-                <additionalClasspathElement>${basedir}/src/main/java/</additionalClasspathElement>
-              </additionalClasspathElements>
-              <useManifestOnlyJar>false</useManifestOnlyJar>
-              <forkMode>pertest</forkMode>
-
-              <!-- Note: to run the test in a real browser, set -DargLine='-Dgwt.args="-runStyle 
-                Manual:1"' -->
-              <argLine>-Xmx2048m ${argLine}</argLine>
-
-              <systemProperties>
-                <!-- Must disable long polling for automated tests to succeed -->
-                <property>
-                  <name>errai.hosted_mode_testing</name>
-                  <value>true</value>
-                </property>
-                <property>
-                  <name>gwt.args</name>
-                  <value>-war src/main/webapp</value>
-                </property>
-              </systemProperties>
-            </configuration>
-          </plugin>
-          <plugin>
-            <groupId>org.apache.maven.plugins</groupId>
-            <artifactId>maven-antrun-plugin</artifactId>
-            <version>1.3</version>
-            <executions>
-              <execution>
-                <id>test.webxml</id>
-                <phase>process-test-resources</phase>
-                <configuration>
-                  <tasks>
-                    <copy file="src/jetty/web.xml" toDir="src/main/webapp/WEB-INF"
-                      overwrite="true" />
-                  </tasks>
-                </configuration>
-                <goals>
-                  <goal>run</goal>
-                </goals>
-              </execution>
-            </executions>
-          </plugin>
-        </plugins>
-      </build>
-
-      <dependencies>
-        <dependency>
-          <groupId>javax.servlet</groupId>
-          <artifactId>servlet-api</artifactId>
-          <version>2.5</version>
-          <scope>provided</scope>
-        </dependency>
-        <dependency>
-          <groupId>javax.servlet</groupId>
-          <artifactId>jsp-api</artifactId>
-          <version>2.0</version>
-          <scope>provided</scope>
-        </dependency>
-        <dependency>
-          <groupId>log4j</groupId>
-          <artifactId>log4j</artifactId>
-          <version>1.2.16</version>
-        </dependency>
-        <dependency>
-          <groupId>junit</groupId>
-          <artifactId>junit</artifactId>
-          <version>4.8.1</version>
-          <scope>compile</scope>
-        </dependency>
-        <dependency>
-          <groupId>org.jboss.ejb3</groupId>
-          <artifactId>jboss-ejb3-api</artifactId>
-          <scope>provided</scope>
-          <version>3.1.0</version>
-        </dependency>
-
-        <!-- Errai Core -->
-        <dependency>
-          <groupId>org.jboss.errai</groupId>
-          <artifactId>errai-bus</artifactId>
-          <version>${project.version}</version>
-        </dependency>
-        <dependency>
-          <groupId>org.jboss.errai</groupId>
-          <artifactId>errai-ioc</artifactId>
-          <version>${project.version}</version>
-          <exclusions>
-            <exclusion>
-              <groupId>javax.inject</groupId>
-              <artifactId>javax.inject</artifactId>
-            </exclusion>
-            <exclusion>
-              <groupId>javax.annotation</groupId>
-              <artifactId>jsr250-api</artifactId>
-            </exclusion>
-          </exclusions>
-        </dependency>
-
-        <dependency>
-          <groupId>org.jboss.errai</groupId>
-          <artifactId>errai-cdi-client</artifactId>
-          <version>${project.version}</version>
-          <scope>compile</scope>
-        </dependency>
-
-        <dependency>
-          <groupId>org.jboss.errai</groupId>
-          <artifactId>errai-tools</artifactId>
-          <version>${project.version}</version>
-        </dependency>
-        <dependency>
-          <groupId>org.mvel</groupId>
-          <artifactId>mvel2</artifactId>
-          <version>${mvel.version}</version>
-        </dependency>
-
-        <dependency>
-          <groupId>org.jboss.errai</groupId>
-          <artifactId>errai-cdi-jetty</artifactId>
-          <version>${project.version}</version>
-        </dependency>
-
-        <!-- CDI Development Utils -->
-        <!-- This must be placed above com.google.gwt:gwt-dev to override 
-          the Jetty that is present there -->
-        <dependency>
-          <groupId>org.mortbay.jetty</groupId>
-          <artifactId>jetty</artifactId>
-          <version>${jetty.version}</version>
-          <scope>compile</scope>
-        </dependency>
-        <dependency>
-          <groupId>org.mortbay.jetty</groupId>
-          <artifactId>jetty-plus</artifactId>
-          <version>${jetty.version}</version>
-          <scope>compile</scope>
-        </dependency>
-        <dependency>
-          <groupId>org.mortbay.jetty</groupId>
-          <artifactId>jetty-naming</artifactId>
-          <version>${jetty.version}</version>
-          <scope>compile</scope>
-        </dependency>
-
-        <!-- Weld Modules -->
-        <dependency>
-          <groupId>org.jboss.weld.se</groupId>
-          <artifactId>weld-se-core</artifactId>
-          <version>${weld.version}</version>
-          <scope>compile</scope>
-        </dependency>
-        <dependency>
-          <groupId>org.jboss.weld.servlet</groupId>
-          <artifactId>weld-servlet</artifactId>
-          <version>${weld.version}</version>
-          <scope>compile</scope>
-        </dependency>
-        <dependency>
-          <groupId>org.glassfish.web</groupId>
-          <artifactId>el-impl</artifactId>
-          <scope>runtime</scope>
-          <version>2.1.2-b04</version>
-        </dependency>
-
-        <!-- GWT and GWT Extensions -->
-        <dependency>
-          <groupId>com.google.gwt</groupId>
-          <artifactId>gwt-user</artifactId>
-          <version>${gwt.version}</version>
-          <scope>compile</scope>
-        </dependency>
-
-        <dependency>
-          <groupId>com.google.gwt</groupId>
-          <artifactId>gwt-dev</artifactId>
-          <version>${gwt.version}</version>
-          <scope>compile</scope>
-        </dependency>
-
-        <dependency>
-          <groupId>javax.validation</groupId>
-          <artifactId>validation-api</artifactId>
-          <version>1.0.0.GA</version>
-          <scope>compile</scope>
-        </dependency>
-
-        <dependency>
-          <groupId>javax.validation</groupId>
-          <artifactId>validation-api</artifactId>
-          <version>1.0.0.GA</version>
-          <classifier>sources</classifier>
-          <scope>compile</scope>
-        </dependency>
-
-        <!-- Runtime / Container dependencies -->
-        <dependency>
-          <groupId>org.slf4j</groupId>
-          <artifactId>slf4j-api</artifactId>
-          <version>${slf4j.version}</version>
-        </dependency>
-
-        <dependency>
-          <groupId>org.jboss</groupId>
-          <artifactId>jboss-common-core</artifactId>
-          <version>2.2.14.GA</version>
-        </dependency>
-
-        <dependency>
-          <groupId>org.jboss.errai</groupId>
-          <artifactId>errai-javax-enterprise</artifactId>
-          <version>${project.version}</version>
-          <scope>provided</scope>
-        </dependency>
-
-      </dependencies>
-    </profile>
-  </profiles>
-  <build>
-    <finalName>${project.artifactId}</finalName>
-    <outputDirectory>src/main/webapp/WEB-INF/classes</outputDirectory>
-
-    <plugins>
-      <plugin>
-        <groupId>org.codehaus.mojo</groupId>
-        <artifactId>gwt-maven-plugin</artifactId>
-        <version>${gwt.maven.version}</version>
-        <configuration>
-          <inplace>true</inplace>
-          <logLevel>INFO</logLevel>
-          <runTarget>Contacts.html</runTarget>
-          <warSourceDirectory>src/main/webapp/</warSourceDirectory>
-          <draftCompile>true</draftCompile>
-          <extraJvmArgs>-Xmx512m</extraJvmArgs>
-          <webXml>src/jetty/web.xml</webXml>
-          <hostedWebapp>src/main/webapp/</hostedWebapp>
-          <server>org.jboss.errai.cdi.server.gwt.JettyLauncher</server>
-        </configuration>
-        <executions>
-          <execution>
-            <goals>
-              <goal>resources</goal>
-              <goal>compile</goal>
-            </goals>
-          </execution>
-        </executions>
-      </plugin>
-      <plugin>
-        <artifactId>maven-war-plugin</artifactId>
-        <version>2.1.1</version>
-        <configuration>
-          <warSourceDirectory>src/main/webapp/</warSourceDirectory>
-          <webappDirectory>src/main/webapp/</webappDirectory>
-          <webXml>src/jetty/web.xml</webXml>
-          <packagingExcludes>**/javax/**/*.*,**/client/**/*.class</packagingExcludes>
-
-        </configuration>
-      </plugin>
-      <!-- Tests are skipped by default because they require additional GWT 
-        dependencies. Run mvn with -Pintegration-test to enable testing. -->
-      <plugin>
-        <artifactId>maven-surefire-plugin</artifactId>
-        <configuration>
-          <skipTests>true</skipTests>
-        </configuration>
-      </plugin>
-      <plugin>
-        <groupId>org.apache.maven.plugins</groupId>
-        <artifactId>maven-antrun-plugin</artifactId>
-        <version>1.2</version>
-        <executions>
-          <execution>
-            <id>clean.war</id>
-            <phase>clean</phase>
-            <configuration>
-              <tasks>
-                <!-- The gwt-maven-plugin use the war source folder as it's 
-                  build directory. We need to cleanup after we'd run the plugin and remove 
-                  all GWT related artifacts that are required to run the hosted mode. -->
-                <delete dir="src/main/webapp/contacts" />
-
-                <!-- FIXME this should be done as an additional resource in the maven-war-plugin -->
-                <copy file="src/${webDescriptor}/web.xml" toDir="src/main/webapp/WEB-INF" />
-              </tasks>
-            </configuration>
-            <goals>
-              <goal>run</goal>
-            </goals>
-          </execution>
-        </executions>
-      </plugin>
-
-      <plugin>
-        <artifactId>maven-compiler-plugin</artifactId>
-        <version>2.3.2</version>
-        <configuration>
-          <source>1.6</source>
-          <target>1.6</target>
-        </configuration>
-      </plugin>
-    </plugins>
->>>>>>> 93b82703
     <pluginManagement>
       <plugins>
         <plugin>
