/*
 * Copyright 2009 JBoss, a divison Red Hat, Inc
 *
 * Licensed under the Apache License, Version 2.0 (the "License");
 * you may not use this file except in compliance with the License.
 * You may obtain a copy of the License at
 *
 *    http://www.apache.org/licenses/LICENSE-2.0
 *
 * Unless required by applicable law or agreed to in writing, software
 * distributed under the License is distributed on an "AS IS" BASIS,
 * WITHOUT WARRANTIES OR CONDITIONS OF ANY KIND, either express or implied.
 * See the License for the specific language governing permissions and
 * limitations under the License.
 */
package org.jboss.errai.cdi.server;


import static java.util.ResourceBundle.getBundle;
import static org.jboss.errai.cdi.server.CDIServerUtil.lookupRPCBean;

import java.lang.annotation.Annotation;
import java.lang.reflect.Constructor;
import java.lang.reflect.Field;
import java.lang.reflect.Method;
import java.lang.reflect.ParameterizedType;
import java.lang.reflect.Type;
import java.util.ArrayList;
import java.util.Arrays;
import java.util.Collections;
import java.util.HashMap;
import java.util.HashSet;
import java.util.LinkedHashSet;
import java.util.List;
import java.util.Map;
import java.util.MissingResourceException;
import java.util.Random;
import java.util.ResourceBundle;
import java.util.Set;
import java.util.concurrent.Executors;
import java.util.concurrent.ScheduledExecutorService;
import java.util.concurrent.TimeUnit;

import javax.enterprise.event.Event;
import javax.enterprise.event.Observes;
import javax.enterprise.inject.spi.AfterBeanDiscovery;
import javax.enterprise.inject.spi.AnnotatedMethod;
import javax.enterprise.inject.spi.AnnotatedType;
import javax.enterprise.inject.spi.BeanManager;
import javax.enterprise.inject.spi.BeforeBeanDiscovery;
import javax.enterprise.inject.spi.Extension;
import javax.enterprise.inject.spi.ProcessAnnotatedType;
import javax.enterprise.inject.spi.ProcessObserverMethod;
import javax.inject.Inject;
import javax.inject.Qualifier;

import org.jboss.errai.bus.client.api.Message;
import org.jboss.errai.bus.client.api.MessageCallback;
import org.jboss.errai.bus.client.api.builder.DefaultRemoteCallBuilder;
import org.jboss.errai.bus.client.framework.MessageBus;
import org.jboss.errai.bus.client.framework.ProxyFactory;
import org.jboss.errai.bus.client.framework.RequestDispatcher;
import org.jboss.errai.bus.client.util.ErrorHelper;
import org.jboss.errai.bus.rebind.RebindUtils;
import org.jboss.errai.bus.server.AsyncDispatcher;
import org.jboss.errai.bus.server.ErraiBootstrapFailure;
import org.jboss.errai.bus.server.ServerMessageBusImpl;
import org.jboss.errai.bus.server.SimpleDispatcher;
import org.jboss.errai.bus.server.annotations.Command;
import org.jboss.errai.bus.server.annotations.Remote;
import org.jboss.errai.bus.server.annotations.Service;
import org.jboss.errai.bus.server.io.CommandBindingsCallback;
import org.jboss.errai.bus.server.io.ConversationalEndpointCallback;
import org.jboss.errai.bus.server.io.RemoteServiceCallback;
import org.jboss.errai.bus.server.io.ServiceInstanceProvider;
import org.jboss.errai.bus.server.service.ErraiService;
import org.jboss.errai.bus.server.service.ErraiServiceSingleton;
import org.jboss.errai.bus.server.util.SecureHashUtil;
import org.jboss.errai.cdi.server.events.ConversationalEvent;
import org.jboss.errai.cdi.server.events.ConversationalEventBean;
import org.jboss.errai.cdi.server.events.ConversationalEventObserverMethod;
import org.jboss.errai.cdi.server.events.EventDispatcher;
import org.jboss.errai.cdi.server.events.EventObserverMethod;
import org.jboss.errai.cdi.server.events.ShutdownEventObserver;
import org.jboss.errai.common.client.framework.Assert;
import org.jboss.errai.common.rebind.EnvUtil;
import org.jboss.errai.enterprise.client.cdi.CDIProtocol;
import org.jboss.errai.enterprise.client.cdi.api.CDI;
import org.jboss.errai.enterprise.client.cdi.api.Conversational;
import org.jboss.errai.enterprise.client.cdi.internal.ObserverModel;
import org.jboss.errai.enterprise.rebind.ObserversMarshallingExtension;
import org.jboss.errai.ioc.client.api.Sender;
import org.jboss.weld.manager.BeanManagerImpl;
import org.slf4j.Logger;
import org.slf4j.LoggerFactory;

import javax.enterprise.event.Event;
import javax.enterprise.event.Observes;
import javax.enterprise.inject.spi.AfterBeanDiscovery;
import javax.enterprise.inject.spi.AnnotatedMethod;
import javax.enterprise.inject.spi.AnnotatedType;
import javax.enterprise.inject.spi.BeanManager;
import javax.enterprise.inject.spi.BeforeBeanDiscovery;
import javax.enterprise.inject.spi.Extension;
import javax.enterprise.inject.spi.ProcessAnnotatedType;
import javax.enterprise.inject.spi.ProcessObserverMethod;
import javax.inject.Inject;
import javax.inject.Qualifier;
import java.lang.annotation.Annotation;
import java.lang.reflect.Constructor;
import java.lang.reflect.Field;
import java.lang.reflect.Method;
import java.lang.reflect.ParameterizedType;
import java.lang.reflect.Type;
import java.util.ArrayList;
import java.util.Arrays;
import java.util.Collections;
import java.util.HashMap;
import java.util.HashSet;
import java.util.LinkedHashSet;
import java.util.List;
import java.util.Map;
import java.util.MissingResourceException;
import java.util.ResourceBundle;
import java.util.Set;
import java.util.concurrent.Executors;
import java.util.concurrent.ScheduledExecutorService;
import java.util.concurrent.TimeUnit;

import static java.util.ResourceBundle.getBundle;
import static org.jboss.errai.cdi.server.CDIServerUtil.lookupRPCBean;

/**
 * Extension points to the CDI container. Makes Errai components available as CDI beans (i.e. the message bus) and
 * registers CDI components as services with Errai.
 *
 * @author Heiko Braun <hbraun@redhat.com>
 * @author Mike Brock <cbrock@redhat.com>
 * @author Christian Sadilek <csadilek@redhat.com>
 */
@SuppressWarnings("CdiManagedBeanInconsistencyInspection")
public class CDIExtensionPoints implements Extension {
  private static final Logger log = LoggerFactory.getLogger(CDIExtensionPoints.class);

  private final TypeRegistry managedTypes = new TypeRegistry();

  private final Set<EventConsumer> eventConsumers = new LinkedHashSet<EventConsumer>();
  private final Set<MessageSender> messageSenders = new LinkedHashSet<MessageSender>();

  private final Map<String, Annotation> eventQualifiers = new HashMap<String, Annotation>();
  private final Map<String, Annotation> beanQualifiers = new HashMap<String, Annotation>();

  private final Set<String> observableEvents = new HashSet<String>();

  private static final Set<String> vetoClasses;

  private static final String ERRAI_CDI_STANDALONE = "errai.cdi.standalone";

  static {
    final Set<String> veto = new HashSet<String>();
    veto.add(ServerMessageBusImpl.class.getName());
    veto.add(RequestDispatcher.class.getName());
    veto.add(ErraiService.class.getName());

    vetoClasses = Collections.unmodifiableSet(veto);
  }

  @SuppressWarnings("UnusedDeclaration")
  public void beforeBeanDiscovery(@Observes BeforeBeanDiscovery bbd) {
    log.info("starting errai cdi ...");
    final ResourceBundle erraiServiceConfig;
    try {
      erraiServiceConfig = getBundle("ErraiService");
    }
    catch (MissingResourceException e) {
      // ErraiService is optional!
      return;
    }

    if (erraiServiceConfig.containsKey(ERRAI_CDI_STANDALONE)) {
      boolean standalone = "true".equals(erraiServiceConfig.getString(ERRAI_CDI_STANDALONE).trim());

      if (standalone) {
        log.info("errai cdi running in standalone mode.");
      }
      else {
        log.info("errai cdi running as regular extension.");
      }
    }

    final String dispatchImplKey = "errai.dispatcher_implementation";
    if (erraiServiceConfig.containsKey(dispatchImplKey)) {
      if (AsyncDispatcher.class.getName().equals(erraiServiceConfig.getString(dispatchImplKey))) {
        throw new ErraiBootstrapFailure("Cannot start Errai CDI. You have have configured the service to use the " +
                AsyncDispatcher.class.getName()
                + " dispatcher implementation. Due to limitations of Weld, you must use the " +
                SimpleDispatcher.class.getName() + " in order to use this module.");
      }
    }
  }

  /**
   * Register managed beans as Errai services
   *
   * @param event -
   * @param <T>   -
   */
  @SuppressWarnings("UnusedDeclaration")
  public <T> void observeResources(@Observes ProcessAnnotatedType<T> event) {
    final AnnotatedType<T> type = event.getAnnotatedType();

    for (Annotation a : type.getJavaClass().getAnnotations()) {
      if (a.annotationType().isAnnotationPresent(Qualifier.class)) {
        beanQualifiers.put(a.annotationType().getName(), a);
      }
    }

    // services
    if (type.isAnnotationPresent(Service.class)) {
      log.debug("discovered Errai annotation on type: " + type);
      boolean isRpc = false;

      Class<T> javaClass = type.getJavaClass();
      for (Class<?> intf : javaClass.getInterfaces()) {
        isRpc = intf.isAnnotationPresent(Remote.class);

        if (isRpc) {
          if (!managedTypes.getRemoteInterfaces().contains(intf)) {
            managedTypes.addRemoteInterface(intf);
          }
        }
      }

      if (!isRpc) {
        managedTypes.addServiceEndpoint(type);
      }
    }
    else {
      for (AnnotatedMethod method : type.getMethods()) {
        if (method.isAnnotationPresent(Service.class)) {
          managedTypes.addServiceMethod(type, method);
        }
      }
    }

    // veto on client side implementations that contain CDI annotations
    // (i.e. @Observes) Otherwise Weld might try to invoke on them
    if (vetoClasses.contains(type.getJavaClass().getName())
            || (type.getJavaClass().getPackage().getName().contains("client") && !type.getJavaClass().isInterface())) {
      event.veto();
    }
    /**
     * We must scan for Event consumer injection points to build the tables
     */
    Class clazz = type.getJavaClass();

    for (Field f : clazz.getDeclaredFields()) {
      if (f.isAnnotationPresent(Inject.class) && f.isAnnotationPresent(ObserverModel.class)) {
        processEventInjector(f.getType(), f.getGenericType(), f.getAnnotations());
      }
    }
    for (Method m : clazz.getDeclaredMethods()) {
      if (m.isAnnotationPresent(Inject.class) && m.isAnnotationPresent(ObserverModel.class)) {
        Class<?>[] parameterTypes = m.getParameterTypes();
        for (int i = 0, parameterTypesLength = parameterTypes.length; i < parameterTypesLength; i++) {
          Class<?> parmType = parameterTypes[i];
          processEventInjector(parmType, m.getGenericParameterTypes()[i], m.getParameterAnnotations()[i]);
        }
      }
    }
    for (Constructor c : clazz.getDeclaredConstructors()) {
      if (c.isAnnotationPresent(Inject.class) && c.isAnnotationPresent(ObserverModel.class)) {
        Class<?>[] parameterTypes = c.getParameterTypes();
        for (int i = 0, parameterTypesLength = parameterTypes.length; i < parameterTypesLength; i++) {
          Class<?> parmType = parameterTypes[i];
          processEventInjector(parmType, c.getGenericParameterTypes()[i], c.getParameterAnnotations()[i]);
        }
      }
    }
  }

  private void processEventInjector(Class<?> type, Type typeParm, Annotation[] annotations) {
    if (Event.class.isAssignableFrom(type)) {
      ParameterizedType pType = (ParameterizedType) typeParm;
      final Class eventType = (Class) pType.getActualTypeArguments()[0];

      for (Class<?> observesType : EnvUtil.getAllPortableSubtypes(eventType)) {
        List<Annotation> qualifiers = new ArrayList<Annotation>();

        /**
         * Collect Qualifier types for the Event consumer.
         */
        for (Annotation annotation : annotations) {
          if (annotation.annotationType().isAnnotationPresent(Qualifier.class)
                  && !annotation.annotationType().equals(ObserverModel.class)) {
            qualifiers.add(annotation);
            eventQualifiers.put(annotation.annotationType().getName(), annotation);
          }
        }

        eventConsumers.add(new EventConsumer(observesType.isAnnotationPresent(Conversational.class),
                null, observesType, qualifiers.toArray(new Annotation[qualifiers.size()])));
      }
    }
    else if (ConversationalEvent.class.isAssignableFrom(type)) {
      ParameterizedType pType = (ParameterizedType) typeParm;

      final Class eventType = (Class) pType.getActualTypeArguments()[0];

      for (Class<?> observesType : EnvUtil.getAllPortableSubtypes(eventType)) {
        List<Annotation> qualifiers = new ArrayList<Annotation>();

        /**
         * Collect Qualifier types for the Event consumer.
         */
        for (Annotation annotation : annotations) {
          if (annotation.annotationType().isAnnotationPresent(Qualifier.class)
                  && !annotation.annotationType().equals(ObserverModel.class)) {
            qualifiers.add(annotation);
            eventQualifiers.put(annotation.annotationType().getName(), annotation);
          }
        }
        eventConsumers.add(new EventConsumer(true, typeParm, observesType,
                qualifiers.toArray(new Annotation[qualifiers.size()])));
      }
    }
    else if (Sender.class.isAssignableFrom(type)) {
      ParameterizedType pType = (ParameterizedType) typeParm;
      Class sendType = (Class) pType.getActualTypeArguments()[0];
      Set<Annotation> qualifiers = new HashSet<Annotation>();

      /**
       * Collect Qualifier types for the Event consumer.
       */
      for (Annotation annotation : annotations) {
        if (annotation.annotationType().isAnnotationPresent(Qualifier.class)
                && !annotation.annotationType().equals(ObserverModel.class)) {
          qualifiers.add(annotation);
          eventQualifiers.put(annotation.annotationType().getName(), annotation);
        }
      }

      if (EnvUtil.isPortableType(sendType)) {
        messageSenders.add(new MessageSender(typeParm, qualifiers));
      }
    }
  }

  @SuppressWarnings({"UnusedDeclaration", "unchecked"})
  public void processObserverMethod(@Observes ProcessObserverMethod processObserverMethod) {
    Type t = processObserverMethod.getObserverMethod().getObservedType();
    Class type = null;

    if (t instanceof Class) {
      type = (Class) t;
    }

    if (type != null && EnvUtil.isPortableType(type)) {
      Set<Annotation> annotations = processObserverMethod.getObserverMethod().getObservedQualifiers();
      Annotation[] methodQualifiers = annotations.toArray(new Annotation[annotations.size()]);
      for (Annotation qualifier : methodQualifiers) {
        eventQualifiers.put(qualifier.annotationType().getName(), qualifier);
      }

      observableEvents.add(type.getName());
    }
  }

  @SuppressWarnings({"UnusedDeclaration", "CdiInjectionPointsInspection"})
  public void afterBeanDiscovery(@Observes final AfterBeanDiscovery abd, final BeanManager bm) {
    ErraiServiceSingleton.ErraiInitCallback callback = new ErraiServiceSingleton.ErraiInitCallback() {
      @Override
      public void onInit(final ErraiService service) {
        // subscribe event dispatcher
        // Errai Service wrapper

        final MessageBus bus = service.getBus();

        if (bus.isSubscribed(CDI.SERVER_DISPATCHER_SUBJECT)) {
          return;
        }

        final byte[] randBytes = new byte[32];
        final Random random = new Random(System.currentTimeMillis());

        random.nextBytes(randBytes);

        abd.addBean(new ErraiServiceBean(bm, SecureHashUtil.hashToHexString(randBytes)));

        final Set<ObserversMarshallingExtension.ObserverPoint> observerPoints
                = new HashSet<ObserversMarshallingExtension.ObserverPoint>();

<<<<<<< HEAD
    /**
     * Scan to support development mode testing.
     */
    observerPoints.addAll(org.jboss.errai.enterprise.rebind.ObserversMarshallingExtension.scanForObserverPointsInClassPath());
=======
        for (EventConsumer ec : eventConsumers) {
          if (ec.getEventBeanType() != null) {
            abd.addBean(new ConversationalEventBean(ec.getEventBeanType(), (BeanManagerImpl) bm, bus));
          }
>>>>>>> ed59ed67

          if (ec.isConversational()) {
            abd.addObserverMethod(new ConversationalEventObserverMethod(ec.getRawType(), bus, ec.getQualifiers()));
          }
          else {
            observerPoints.add(new ObserversMarshallingExtension.ObserverPoint(ec.getRawType(), ec.getQualifiers()));
          }
        }

        observerPoints.addAll(org.jboss.errai.enterprise.rebind.ObserversMarshallingExtension.scanForObserverPointsInClassPath());

        for (org.jboss.errai.enterprise.rebind.ObserversMarshallingExtension.ObserverPoint observerPoint :
                observerPoints) {
          if (org.jboss.errai.common.rebind.EnvUtil.isPortableType(observerPoint.getObservedType())) {
            abd.addObserverMethod(new EventObserverMethod(observerPoint.getObservedType(), bus, observerPoint.getQualifiers()));
          }
        }

        for (MessageSender ms : messageSenders) {
          abd.addBean(new SenderBean(ms.getSenderType(), ms.getQualifiers(), bus));
        }

        final EventDispatcher eventDispatcher = new EventDispatcher(bm, observableEvents, eventQualifiers);

        bus.subscribe(CDI.SERVER_DISPATCHER_SUBJECT, eventDispatcher);

        // Errai bus injection
        abd.addBean(new MessageBusBean(bus));

        // Support to inject the request dispatcher.
        abd.addBean(new RequestDispatcherMetaData(bm, service.getDispatcher()));

        // Register observers
        abd.addObserverMethod(new ShutdownEventObserver(managedTypes, bus));

        // subscribe service and rpc endpoints
        subscribeServices(bm, bus);
      }
    };

    ErraiServiceSingleton.registerInitCallback(callback);
  }

  private class StartupCallback implements Runnable {
    private final Set<Object> registered = new HashSet<Object>();
    private final BeanManager beanManager;
    private final MessageBus bus;
    private final ScheduledExecutorService scheduledExecutorService;
    private final long expiryTime;

    private StartupCallback(BeanManager beanManager, MessageBus bus,
                            ScheduledExecutorService scheduledExecutorService,
                            int timeOutInSeconds) {
      this.beanManager = beanManager;
      this.bus = bus;
      this.scheduledExecutorService = scheduledExecutorService;
      registered.addAll(managedTypes.getServiceEndpoints());

      this.expiryTime = System.currentTimeMillis() + (timeOutInSeconds * 1000);
    }

    @Override
    public void run() {
      if (System.currentTimeMillis() > expiryTime) {
        scheduledExecutorService.shutdown();
        throw new RuntimeException("failed to discover beans: " + managedTypes.getServiceEndpoints());
      }

      if (registered.isEmpty()) {
        scheduledExecutorService.shutdown();
        log.info("all services registered successfully");
        return;
      }

      for (final AnnotatedType<?> type : managedTypes.getServiceEndpoints()) {
        if (!registered.contains(type) || beanManager.getBeans(type.getJavaClass()).size() == 0) {
          continue;
        }

        final MessageCallback callback = (MessageCallback) CDIServerUtil.lookupBean(beanManager,
                type.getJavaClass());

        registered.remove(type);

        // Discriminate on @Command
        final Map<String, Method> commandPoints = new HashMap<String, Method>();
        for (final AnnotatedMethod method : type.getMethods()) {
          if (method.isAnnotationPresent(Command.class)) {
            Command command = method.getAnnotation(Command.class);
            for (String cmdName : command.value()) {
              if (cmdName.equals(""))
                cmdName = method.getJavaMember().getName();
              commandPoints.put(cmdName, method.getJavaMember());
            }
          }
        }

        final String subjectName = CDIServerUtil.resolveServiceName(type.getJavaClass());

        if (commandPoints.isEmpty()) {
          bus.subscribe(subjectName, callback);
        }
        else {
          bus.subscribeLocal(subjectName, new CommandBindingsCallback(commandPoints, callback, bus));
        }
      }
    }
  }

  private void subscribeServices(final BeanManager beanManager, final MessageBus bus) {
    for (Map.Entry<AnnotatedType, List<AnnotatedMethod>> entry : managedTypes.getServiceMethods().entrySet()) {
      final Class<?> type = entry.getKey().getJavaClass();

      for (final AnnotatedMethod method : entry.getValue()) {
        Service svc = method.getAnnotation(Service.class);
        String svcName = svc.value().equals("") ? method.getJavaMember().getName() : svc.value();

        final Method callMethod = method.getJavaMember();

        bus.subscribe(svcName, new MessageCallback() {

          @Override
          public void callback(Message message) {
            Object targetBean = CDIServerUtil.lookupBean(beanManager, type);

            try {
              callMethod.invoke(targetBean, message);
            }
            catch (Exception e) {
              ErrorHelper.sendClientError(bus, message, "Error dispatching service", e);
            }
          }
        });
      }
    }

    /**
     * Due to the lack of contract in CDI guaranteeing when beans will be available, we use an executor to search for
     * the beans every 100ms until it finds them. Or, after a 25 seconds, blow up if they don't become available.
     */
    final ScheduledExecutorService startupScheduler = Executors.newScheduledThreadPool(1);
    startupScheduler.scheduleAtFixedRate(
            new StartupCallback(beanManager, bus, startupScheduler, 25), 0, 100, TimeUnit.MILLISECONDS);

    for (final Class<?> rpcIntf : managedTypes.getRemoteInterfaces()) {
      createRPCScaffolding(rpcIntf, bus, beanManager);
    }
  }


  private void createRPCScaffolding(final Class remoteIface, final MessageBus bus, final BeanManager beanManager) {
    Map<String, MessageCallback> epts = new HashMap<String, MessageCallback>();

    // beware of classloading issues. better reflect on the actual instance
    for (final Method method : remoteIface.getMethods()) {
      if (RebindUtils.isMethodInInterface(remoteIface, method)) {

        epts.put(RebindUtils.createCallSignature(remoteIface, method), new ConversationalEndpointCallback(
                new ServiceInstanceProvider() {
                  @SuppressWarnings("unchecked")
                  @Override
                  public Object get(Message message) {
                    if (message.hasPart(CDIProtocol.Qualifiers)) {
                      List<String> quals = message.get(List.class, CDIProtocol.Qualifiers);
                      Annotation[] qualAnnos = new Annotation[quals.size()];
                      for (int i = 0; i < quals.size(); i++) {
                        qualAnnos[i] = beanQualifiers.get(quals.get(i));
                      }
                      return lookupRPCBean(beanManager, remoteIface, qualAnnos);
                    }
                    else {
                      return lookupRPCBean(beanManager, remoteIface, null);
                    }
                  }

                }, method, bus));
      }
    }

    final RemoteServiceCallback delegate = new RemoteServiceCallback(epts);
    bus.subscribe(remoteIface.getName() + ":RPC", new MessageCallback() {
      @Override
      public void callback(Message message) {
        delegate.callback(message);
      }
    });

    // note: this method just exists because we want AbstractRemoteCallBuilder to be package private.
    DefaultRemoteCallBuilder.setProxyFactory(Assert.notNull(new ProxyFactory() {
      @Override
      public <T> T getRemoteProxy(Class<T> proxyType) {
        throw new RuntimeException(
                "There is not yet an available Errai RPC implementation for the server-side environment.");
      }
    }));
  }

  static class EventConsumer {
    private final boolean conversational;
    private final Type eventBeanType;
    private final Type eventType;
    private final Annotation[] qualifiers;

    EventConsumer(boolean conversational, Type eventBeanType, Type type, Annotation[] qualifiers) {
      this.conversational = conversational;
      this.eventBeanType = eventBeanType;
      this.eventType = type;
      this.qualifiers = qualifiers;
    }

    public boolean isConversational() {
      return conversational;
    }

    public Class<?> getRawType() {
      if (eventType instanceof Class) {
        return (Class) eventType;
      }
      else if (eventType instanceof ParameterizedType) {
        return (Class) ((ParameterizedType) eventType).getRawType();
      }
      else {
        throw new RuntimeException("bad type: " + eventType);
      }
    }

    public Type getEventBeanType() {
      return eventBeanType;
    }

    public Annotation[] getQualifiers() {
      return qualifiers;
    }

    @Override
    public String toString() {
      return "EventConsumer " + eventType + " " + Arrays.toString(qualifiers);
    }

    @Override
    public boolean equals(Object o) {
      if (this == o)
        return true;
      if (!(o instanceof EventConsumer))
        return false;

      EventConsumer that = (EventConsumer) o;

      return that.toString().equals(toString());
    }

    @Override
    public int hashCode() {
      return toString().hashCode();
    }
  }

  static class MessageSender {
    private final Type senderType;
    private final Set<Annotation> qualifiers;

    MessageSender(Type senderType, Set<Annotation> qualifiers) {
      this.senderType = senderType;
      this.qualifiers = qualifiers;
    }

    public Type getSenderType() {
      return senderType;
    }

    public Set<Annotation> getQualifiers() {
      return qualifiers;
    }
  }
}<|MERGE_RESOLUTION|>--- conflicted
+++ resolved
@@ -390,17 +390,10 @@
         final Set<ObserversMarshallingExtension.ObserverPoint> observerPoints
                 = new HashSet<ObserversMarshallingExtension.ObserverPoint>();
 
-<<<<<<< HEAD
     /**
      * Scan to support development mode testing.
      */
     observerPoints.addAll(org.jboss.errai.enterprise.rebind.ObserversMarshallingExtension.scanForObserverPointsInClassPath());
-=======
-        for (EventConsumer ec : eventConsumers) {
-          if (ec.getEventBeanType() != null) {
-            abd.addBean(new ConversationalEventBean(ec.getEventBeanType(), (BeanManagerImpl) bm, bus));
-          }
->>>>>>> ed59ed67
 
           if (ec.isConversational()) {
             abd.addObserverMethod(new ConversationalEventObserverMethod(ec.getRawType(), bus, ec.getQualifiers()));
