<?xml version="1.0" encoding="UTF-8"?>
<project xmlns="http://maven.apache.org/POM/4.0.0" xmlns:xsi="http://www.w3.org/2001/XMLSchema-instance" xsi:schemaLocation="http://maven.apache.org/POM/4.0.0 http://maven.apache.org/maven-v4_0_0.xsd">
    <modelVersion>4.0.0</modelVersion>
    <name>Errai::CDI::Weld Integration</name>
    <groupId>org.jboss.errai</groupId>
    <artifactId>errai-weld-integration</artifactId>
    <packaging>jar</packaging>

    <!-- Parent -->
    <parent>
        <groupId>org.jboss.errai</groupId>
        <artifactId>cdi-integration-parent</artifactId>
<<<<<<< HEAD
        <version>3.0-SNAPSHOT</version>

=======
        <version>2.2.0-SNAPSHOT</version>
>>>>>>> 667f2635
        <relativePath>../</relativePath>
    </parent>

    <build>
        <testOutputDirectory>war/WEB-INF/classes</testOutputDirectory>
        <resources>
            <resource>
                <directory>src/main/java</directory>
            </resource>
            <resource>
                <directory>src/main/resources</directory>
            </resource>
        </resources>
    </build>

    <profiles>
        <profile>
            <id>default</id>
            <activation>
                <activeByDefault>true</activeByDefault>
            </activation>
            <properties>
                <profile.testOutputDirectory>target/test-classes</profile.testOutputDirectory>
            </properties>

            <dependencies>
                <!-- Errai Core -->
                <dependency>
                    <groupId>org.jboss.errai</groupId>
                    <artifactId>errai-common</artifactId>
                    <version>${project.version}</version>
                </dependency>

                <dependency>
                    <groupId>org.jboss.errai</groupId>
                    <artifactId>errai-bus</artifactId>
                    <version>${project.version}</version>
                </dependency>

                <dependency>
                    <groupId>org.jboss.errai</groupId>
                    <artifactId>errai-config</artifactId>
                    <version>${project.version}</version>
                </dependency>

                <dependency>
                    <groupId>org.jboss.errai</groupId>
                    <artifactId>errai-ioc</artifactId>
                    <scope>provided</scope>
                </dependency>

                <dependency>
                    <groupId>javax.enterprise</groupId>
                    <artifactId>cdi-api</artifactId>
                    <version>1.0-SP4</version>
                    <scope>provided</scope>
                </dependency>

                <dependency>
                    <groupId>org.jboss.errai</groupId>
                    <artifactId>errai-cdi-client</artifactId>
                    <version>${project.version}</version>
                    <scope>compile</scope>
                </dependency>

                <dependency>
                    <groupId>org.jboss.errai</groupId>
                    <artifactId>errai-cdi-jetty</artifactId>
                    <version>${project.version}</version>
                    <scope>compile</scope>
                </dependency>

                <!-- Weld -->
                <dependency>
                    <groupId>org.jboss.weld.se</groupId>
                    <artifactId>weld-se-core</artifactId>
                </dependency>
                <dependency>
                    <groupId>org.jboss.weld.servlet</groupId>
                    <artifactId>weld-servlet-core</artifactId>
                    <scope>compile</scope>
                </dependency>

                <dependency>
                    <groupId>org.slf4j</groupId>
                    <artifactId>slf4j-api</artifactId>
                    <scope>provided</scope>
                </dependency>

                <!-- GWT -->
                <dependency>
                    <groupId>com.google.gwt</groupId>
                    <artifactId>gwt-user</artifactId>
                    <scope>provided</scope>
                </dependency>

                <dependency>
                    <groupId>com.google.gwt</groupId>
                    <artifactId>gwt-dev</artifactId>
                    <scope>provided</scope>
                </dependency>

                <dependency>
                    <groupId>javax.validation</groupId>
                    <artifactId>validation-api</artifactId>
                    <scope>provided</scope>
                </dependency>

                <dependency>
                    <groupId>javax.validation</groupId>
                    <artifactId>validation-api</artifactId>
                    <classifier>sources</classifier>
                    <scope>provided</scope>
                </dependency>

                <dependency>
                    <groupId>org.jboss.weld.se</groupId>
                    <artifactId>weld-se-core</artifactId>
                    <version>${weld.version}</version>
                    <scope>provided</scope>
                </dependency>

                <dependency>
                    <groupId>junit</groupId>
                    <artifactId>junit</artifactId>
                    <version>4.8.1</version>
                    <scope>provided</scope>
                </dependency>

                <dependency>
                    <!-- After the CDI project merge-into-parent, the JBossJNDI class in
                         this project wouldn't compile in Eclipse anymore. This dependency
                         fixes the compile error without changing the semantics of the build
                         result. However, we don't know if webapps have access to this library
                         or not in AS7. On further testing, we may find that it's necessary
                         to scope this as compile rather than provided. -->
                    <groupId>org.jboss</groupId>
                    <artifactId>jboss-common-core</artifactId>
                    <version>2.2.14.GA</version>
                    <scope>provided</scope>
                </dependency>

                <dependency>
                    <groupId>org.jboss.errai</groupId>
                    <artifactId>errai-javax-enterprise</artifactId>
                    <version>${project.version}</version>
                    <scope>provided</scope>
                </dependency>
                
                 <dependency>
                    <groupId>org.jboss.errai</groupId>
                    <artifactId>errai-data-binding</artifactId>
                    <version>${project.version}</version>
                    <scope>provided</scope>
                </dependency>
            </dependencies>

            <build>
                <plugins>
                    <plugin>
                        <artifactId>maven-compiler-plugin</artifactId>
                        <configuration>
                            <source>1.6</source>
                            <target>1.6</target>
                            <testExcludes>
                                <exclude>com/google/gwt/junit/JUnitShell.java</exclude>
                            </testExcludes>
                        </configuration>
                    </plugin>
                    <plugin>
                        <artifactId>maven-surefire-plugin</artifactId>
                        <configuration>
                            <excludes>
                                <exclude>**/*IntegrationTest.java</exclude>
                            </excludes>
                        </configuration>
                    </plugin>
                </plugins>
            </build>
        </profile>

        <profile>
            <id>integration-test</id>
            <properties>
                <profile.testOutputDirectory>war/WEB-INF/classes</profile.testOutputDirectory>
            </properties>

            <build>
                <testResources>
                    <testResource>
                        <directory>src/test/java</directory>
                    </testResource>
                    <testResource>
                        <directory>src/test/resources</directory>
                    </testResource>
                </testResources>
                <plugins>
                    <plugin>
                        <artifactId>maven-compiler-plugin</artifactId>
                        <configuration>
                            <source>1.6</source>
                            <target>1.6</target>
                        </configuration>
                    </plugin>
                    <plugin>
                        <artifactId>maven-surefire-plugin</artifactId>
                        <configuration>
                            <skipTests>false</skipTests>
                            <additionalClasspathElements>
                                <additionalClasspathElement>${basedir}/${profile.testOutputDirectory}/
                                </additionalClasspathElement>
                                <additionalClasspathElement>${basedir}/src/test/java/</additionalClasspathElement>
                            </additionalClasspathElements>
                            <useManifestOnlyJar>false</useManifestOnlyJar>
                            <forkMode>pertest</forkMode>
                           <!-- DO NOT REMOVE THE errai.ioc.experimental.infer_dependent_by_reachability flag or the testsuite WILL fail.-->
                            <argLine>-Xmx2048m -Derrai.devel.nocache=true -Dgwt.args='-testBeginTimeout 5' -Derrai.hosted_mode_testing=true -Derrai.ioc.experimental.infer_dependent_by_reachability=true</argLine>

                            <systemProperties>
                                <!-- Must disable long polling for automated tests to succeed -->
                                 <property>
                                    <name>errai.hosted_mode_testing</name>
                                    <value>true</value>
                                 </property>
                                <!--
                                Do not accidently package server test marshallers when building Errai
                                -->
                                <property>
                                    <name>errai.marshalling.server.classOutput.enabled</name>
                                    <value>false</value>
                                </property>

                            </systemProperties>
                        </configuration>
                    </plugin>
                </plugins>
            </build>

            <dependencies>
                <dependency>
                    <groupId>javax.servlet</groupId>
                    <artifactId>servlet-api</artifactId>
                    <version>2.5</version>
                    <scope>provided</scope>
                </dependency>
                <dependency>
                    <groupId>javax.servlet</groupId>
                    <artifactId>jsp-api</artifactId>
                    <version>2.0</version>
                    <scope>provided</scope>
                </dependency>
                <dependency>
                    <groupId>log4j</groupId>
                    <artifactId>log4j</artifactId>
                    <version>1.2.16</version>
                </dependency>
                <dependency>
                    <groupId>junit</groupId>
                    <artifactId>junit</artifactId>
                    <version>4.8.1</version>
                    <scope>compile</scope>
                </dependency>

                <!-- Errai Core -->
                <dependency>
                    <groupId>org.jboss.errai</groupId>
                    <artifactId>errai-common</artifactId>
                    <version>${project.version}</version>
                </dependency>

                <dependency>
                    <groupId>org.jboss.errai</groupId>
                    <artifactId>errai-ioc</artifactId>
                    <exclusions>
                        <exclusion>
                            <groupId>javax.inject</groupId>
                            <artifactId>javax.inject</artifactId>
                        </exclusion>
                        <exclusion>
                            <groupId>javax.annotation</groupId>
                            <artifactId>jsr250-api</artifactId>
                        </exclusion>
                    </exclusions>
                </dependency>

                <dependency>
                    <groupId>org.jboss.errai</groupId>
                    <artifactId>errai-cdi-client</artifactId>
                    <version>${project.version}</version>
                    <scope>compile</scope>
                </dependency>

                <dependency>
                    <groupId>org.jboss.errai</groupId>
                    <artifactId>errai-tools</artifactId>
                    <version>${project.version}</version>
                </dependency>
                <dependency>
                    <groupId>org.mvel</groupId>
                    <artifactId>mvel2</artifactId>
                    <version>${mvel.version}</version>
                </dependency>

                <dependency>
                    <groupId>org.jboss.errai</groupId>
                    <artifactId>errai-cdi-jetty</artifactId>
                    <version>${project.version}</version>
                </dependency>
                
                <!-- CDI Development Utils -->
                <!-- This must be placed above com.google.gwt:gwt-dev to override the
                            Jetty that is present there -->
                <dependency>
                    <groupId>org.mortbay.jetty</groupId>
                    <artifactId>jetty</artifactId>
                    <version>${jetty.version}</version>
                    <!--<scope>compile</scope>-->
                </dependency>
                <dependency>
                    <groupId>org.mortbay.jetty</groupId>
                    <artifactId>jetty-plus</artifactId>
                    <version>${jetty.version}</version>
                    <!--<scope>compile</scope>-->
                </dependency>
                <dependency>
                    <groupId>org.mortbay.jetty</groupId>
                    <artifactId>jetty-naming</artifactId>
                    <version>${jetty.version}</version>
                    <!--<scope>compile</scope>-->
                </dependency>

                <!-- Weld Modules -->
                <dependency>
                    <groupId>org.jboss.weld.se</groupId>
                    <artifactId>weld-se-core</artifactId>
                    <version>${weld.version}</version>
                    <scope>compile</scope>
                </dependency>
                <dependency>
                    <groupId>org.jboss.weld.servlet</groupId>
                    <artifactId>weld-servlet</artifactId>
                    <version>${weld.version}</version>
                    <scope>compile</scope>
                </dependency>
                <dependency>
                    <groupId>org.glassfish.web</groupId>
                    <artifactId>el-impl</artifactId>
                    <scope>runtime</scope>
                    <version>2.1.2-b04</version>
                </dependency>

                <!-- GWT and GWT Extensions -->
                <dependency>
                    <groupId>com.google.gwt</groupId>
                    <artifactId>gwt-user</artifactId>
                    <version>${gwt.version}</version>
                    <scope>compile</scope>
                </dependency>

                <dependency>
                    <groupId>com.google.gwt</groupId>
                    <artifactId>gwt-dev</artifactId>
                    <version>${gwt.version}</version>
                    <scope>compile</scope>
                </dependency>

                <dependency>
                    <groupId>javax.validation</groupId>
                    <artifactId>validation-api</artifactId>
                    <scope>compile</scope>
                </dependency>

                <dependency>
                    <groupId>javax.validation</groupId>
                    <artifactId>validation-api</artifactId>
                    <classifier>sources</classifier>
                    <scope>compile</scope>
                </dependency>

                <!-- Runtime / Container dependencies -->
                <dependency>
                    <groupId>org.slf4j</groupId>
                    <artifactId>slf4j-api</artifactId>
                    <version>${slf4j.version}</version>
                </dependency>

                <dependency>
                    <groupId>org.jboss</groupId>
                    <artifactId>jboss-common-core</artifactId>
                    <version>2.2.14.GA</version>
                </dependency>

                <dependency>
                    <groupId>org.jboss.errai</groupId>
                    <artifactId>errai-javax-enterprise</artifactId>
                    <version>${project.version}</version>
                    <scope>provided</scope>
                </dependency>
                
                <dependency>
                    <groupId>org.jboss.errai</groupId>
                    <artifactId>errai-data-binding</artifactId>
                    <version>${project.version}</version>
                    <scope>provided</scope>
                </dependency>
            </dependencies>
        </profile>
    </profiles>
</project><|MERGE_RESOLUTION|>--- conflicted
+++ resolved
@@ -10,12 +10,7 @@
     <parent>
         <groupId>org.jboss.errai</groupId>
         <artifactId>cdi-integration-parent</artifactId>
-<<<<<<< HEAD
         <version>3.0-SNAPSHOT</version>
-
-=======
-        <version>2.2.0-SNAPSHOT</version>
->>>>>>> 667f2635
         <relativePath>../</relativePath>
     </parent>
 
