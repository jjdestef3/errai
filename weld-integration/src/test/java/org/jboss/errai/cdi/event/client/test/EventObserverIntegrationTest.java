package org.jboss.errai.cdi.event.client.test;

import java.util.List;
import java.util.Map;

import org.jboss.errai.cdi.event.client.EventObserverTestModule;

import com.google.gwt.user.client.Timer;

/**
 * Tests CDI event observers.
 * 
 * @author Christian Sadilek <csadilek@redhat.com>
 */
public class EventObserverIntegrationTest extends AbstractEventIntegrationTest {

  @Override
  public String getModuleName() {
    return "org.jboss.errai.cdi.event.EventObserverTestModule";
  }

  public void testBusReadyEventObserver() {
    Timer timer = new Timer() {
      public void run() {
<<<<<<< HEAD
        assertEquals("Wrong number of BusReadyEvents received:", 1, EventObserverTestModule.getInstance()
                .getBusReadyEventsReceived());
=======
        assertEquals("Wrong number of BusReadyEvents received:", 1, 
            EventObserverTestModule.getInstance().getBusReadyEventsReceived());
        
>>>>>>> 29aae7d9
        finishTest();
      }
    };
    timer.schedule(10000);
    delayTestFinish(15000);
  }

  public void testEventObservers() {
<<<<<<< HEAD
    assertNotNull(EventObserverTestModule.getInstance().getStartEvent());
    EventObserverTestModule.getInstance().start();

    Timer timer = new Timer() {
      public void run() {
        Map<String, List<String>> actualEvents = EventObserverTestModule.getInstance().getReceivedEvents();

        // assert that client received all events
        EventObserverIntegrationTest.this.verifyEvents(actualEvents);
        finishTest();
      }
=======
    runAfterInit(new Runnable() {
      @Override
      public void run() {
        assertNotNull(EventObserverTestModule.getInstance().getStartEvent());
        EventObserverTestModule.getInstance().start();
      }
    }, 2000);
    
    final Timer timer = new Timer() {
      public void run() {
        Map<String, List<String>> actualEvents = EventObserverTestModule.getInstance().getReceivedEvents();

        // assert that client received all events
        EventObserverIntegrationTest.this.verifyEvents(actualEvents);
        finishTest();
      }
>>>>>>> 29aae7d9
    };
    timer.schedule(20000);
    delayTestFinish(25000);
  }
}<|MERGE_RESOLUTION|>--- conflicted
+++ resolved
@@ -9,7 +9,7 @@
 
 /**
  * Tests CDI event observers.
- * 
+ *
  * @author Christian Sadilek <csadilek@redhat.com>
  */
 public class EventObserverIntegrationTest extends AbstractEventIntegrationTest {
@@ -22,14 +22,8 @@
   public void testBusReadyEventObserver() {
     Timer timer = new Timer() {
       public void run() {
-<<<<<<< HEAD
-        assertEquals("Wrong number of BusReadyEvents received:", 1, EventObserverTestModule.getInstance()
-                .getBusReadyEventsReceived());
-=======
-        assertEquals("Wrong number of BusReadyEvents received:", 1, 
-            EventObserverTestModule.getInstance().getBusReadyEventsReceived());
-        
->>>>>>> 29aae7d9
+        assertEquals("Wrong number of BusReadyEvents received:", 1,
+                EventObserverTestModule.getInstance().getBusReadyEventsReceived());
         finishTest();
       }
     };
@@ -38,7 +32,6 @@
   }
 
   public void testEventObservers() {
-<<<<<<< HEAD
     assertNotNull(EventObserverTestModule.getInstance().getStartEvent());
     EventObserverTestModule.getInstance().start();
 
@@ -50,24 +43,7 @@
         EventObserverIntegrationTest.this.verifyEvents(actualEvents);
         finishTest();
       }
-=======
-    runAfterInit(new Runnable() {
-      @Override
-      public void run() {
-        assertNotNull(EventObserverTestModule.getInstance().getStartEvent());
-        EventObserverTestModule.getInstance().start();
-      }
-    }, 2000);
-    
-    final Timer timer = new Timer() {
-      public void run() {
-        Map<String, List<String>> actualEvents = EventObserverTestModule.getInstance().getReceivedEvents();
 
-        // assert that client received all events
-        EventObserverIntegrationTest.this.verifyEvents(actualEvents);
-        finishTest();
-      }
->>>>>>> 29aae7d9
     };
     timer.schedule(20000);
     delayTestFinish(25000);
