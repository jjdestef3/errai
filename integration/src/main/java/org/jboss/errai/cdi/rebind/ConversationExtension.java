/*
 * Copyright 2011 JBoss, a divison Red Hat, Inc
 *
 * Licensed under the Apache License, Version 2.0 (the "License");
 * you may not use this file except in compliance with the License.
 * You may obtain a copy of the License at
 *
 *    http://www.apache.org/licenses/LICENSE-2.0
 *
 * Unless required by applicable law or agreed to in writing, software
 * distributed under the License is distributed on an "AS IS" BASIS,
 * WITHOUT WARRANTIES OR CONDITIONS OF ANY KIND, either express or implied.
 * See the License for the specific language governing permissions and
 * limitations under the License.
 */
package org.jboss.errai.cdi.rebind;

<<<<<<< HEAD
import com.google.gwt.core.ext.typeinfo.JClassType;
import com.google.gwt.core.ext.typeinfo.JParameterizedType;
=======
>>>>>>> a7afa6e2
import org.jboss.errai.cdi.client.api.CDI;
import org.jboss.errai.cdi.client.api.ConversationContext;
import org.jboss.errai.cdi.client.api.Event;
import org.jboss.errai.ioc.client.api.CodeDecorator;
import org.jboss.errai.ioc.rebind.ioc.IOCDecoratorExtension;
import org.jboss.errai.ioc.rebind.ioc.InjectionContext;
import org.jboss.errai.ioc.rebind.ioc.InjectionPoint;
import org.jboss.errai.ioc.rebind.ioc.codegen.MetaClassFactory;
import org.jboss.errai.ioc.rebind.ioc.codegen.meta.MetaClass;
import org.jboss.errai.ioc.rebind.ioc.codegen.meta.MetaField;
import org.jboss.errai.ioc.rebind.ioc.codegen.meta.MetaParameterizedType;
<<<<<<< HEAD
import org.jboss.errai.ioc.rebind.ioc.codegen.meta.MetaType;
=======

import com.google.gwt.core.ext.typeinfo.JClassType;
>>>>>>> a7afa6e2

/**
 * @author Heiko Braun <hbraun@redhat.com>
 * @author Mike Brock
 */
@CodeDecorator
public class ConversationExtension extends IOCDecoratorExtension<ConversationContext> {
    public ConversationExtension(Class<ConversationContext> decoratesWith) {
        super(decoratesWith);
    }

    public String generateDecorator(InjectionPoint<ConversationContext> injectionPoint) {
     //   final InjectionContext ctx = injectionPoint.getInjectionContext();

        final MetaClass eventClassType = MetaClassFactory.get(injectionPoint.getInjectionContext()
            .getProcessingContext().loadClassType(Event.class));

        final MetaField field = injectionPoint.getField();

<<<<<<< HEAD
        if (!eventClassType.isAssignableFrom(field.getType())) {
=======
        if (!MetaClassFactory.get(eventClassType).isAssignableFrom(field.getType())) {
>>>>>>> a7afa6e2
            throw new RuntimeException("@ConversationContext should be used with type Event");
        }

        final ConversationContext context = field.getAnnotation(ConversationContext.class);

        MetaParameterizedType type = field.getType().getParameterizedType();
        if (type == null) {
            throw new RuntimeException("Event<?> must be parameterized");
        }

        MetaClass typeParm = (MetaClass) type.getTypeParameters()[0];

<<<<<<< HEAD
        String toSubject = CDI.getSubjectNameByType(typeParm.getFullyQualifedName());
=======
        String toSubject = CDI.getSubjectNameByType(typeParm.getFullyQualifiedName());
>>>>>>> a7afa6e2

        String expression = injectionPoint.getValueExpression()
                + ".registerConversation(" + CDI.class.getName() + ".createConversation(\"" + toSubject + "\"));";
                
        return expression;
    }
}<|MERGE_RESOLUTION|>--- conflicted
+++ resolved
@@ -1,5 +1,5 @@
 /*
- * Copyright 2011 JBoss, a divison Red Hat, Inc
+ * Copyright 2009 JBoss, a divison Red Hat, Inc
  *
  * Licensed under the Apache License, Version 2.0 (the "License");
  * you may not use this file except in compliance with the License.
@@ -15,11 +15,6 @@
  */
 package org.jboss.errai.cdi.rebind;
 
-<<<<<<< HEAD
-import com.google.gwt.core.ext.typeinfo.JClassType;
-import com.google.gwt.core.ext.typeinfo.JParameterizedType;
-=======
->>>>>>> a7afa6e2
 import org.jboss.errai.cdi.client.api.CDI;
 import org.jboss.errai.cdi.client.api.ConversationContext;
 import org.jboss.errai.cdi.client.api.Event;
@@ -31,12 +26,8 @@
 import org.jboss.errai.ioc.rebind.ioc.codegen.meta.MetaClass;
 import org.jboss.errai.ioc.rebind.ioc.codegen.meta.MetaField;
 import org.jboss.errai.ioc.rebind.ioc.codegen.meta.MetaParameterizedType;
-<<<<<<< HEAD
-import org.jboss.errai.ioc.rebind.ioc.codegen.meta.MetaType;
-=======
 
 import com.google.gwt.core.ext.typeinfo.JClassType;
->>>>>>> a7afa6e2
 
 /**
  * @author Heiko Braun <hbraun@redhat.com>
@@ -49,18 +40,14 @@
     }
 
     public String generateDecorator(InjectionPoint<ConversationContext> injectionPoint) {
-     //   final InjectionContext ctx = injectionPoint.getInjectionContext();
+        final InjectionContext ctx = injectionPoint.getInjectionContext();
 
-        final MetaClass eventClassType = MetaClassFactory.get(injectionPoint.getInjectionContext()
-            .getProcessingContext().loadClassType(Event.class));
+        final JClassType eventClassType = injectionPoint.getInjectionContext()
+                .getProcessingContext().loadClassType(Event.class);
 
         final MetaField field = injectionPoint.getField();
 
-<<<<<<< HEAD
-        if (!eventClassType.isAssignableFrom(field.getType())) {
-=======
         if (!MetaClassFactory.get(eventClassType).isAssignableFrom(field.getType())) {
->>>>>>> a7afa6e2
             throw new RuntimeException("@ConversationContext should be used with type Event");
         }
 
@@ -73,11 +60,7 @@
 
         MetaClass typeParm = (MetaClass) type.getTypeParameters()[0];
 
-<<<<<<< HEAD
-        String toSubject = CDI.getSubjectNameByType(typeParm.getFullyQualifedName());
-=======
         String toSubject = CDI.getSubjectNameByType(typeParm.getFullyQualifiedName());
->>>>>>> a7afa6e2
 
         String expression = injectionPoint.getValueExpression()
                 + ".registerConversation(" + CDI.class.getName() + ".createConversation(\"" + toSubject + "\"));";
