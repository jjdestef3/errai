/*
 * Copyright 2011 JBoss, by Red Hat, Inc
 *
 * Licensed under the Apache License, Version 2.0 (the "License");
 * you may not use this file except in compliance with the License.
 * You may obtain a copy of the License at
 *
 *    http://www.apache.org/licenses/LICENSE-2.0
 *  
 * Unless required by applicable law or agreed to in writing, software
 * distributed under the License is distributed on an "AS IS" BASIS,
 * WITHOUT WARRANTIES OR CONDITIONS OF ANY KIND, either express or implied.
 * See the License for the specific language governing permissions and
 * limitations under the License.
 */

package org.jboss.errai.bus.server;

import junit.framework.TestCase;
import org.jboss.errai.bus.client.tests.support.RandomProvider;
import org.jboss.errai.bus.client.tests.support.SType;
import org.jboss.errai.bus.server.io.buffers.BufferColor;
import org.jboss.errai.bus.server.io.buffers.TransmissionBuffer;
import org.jboss.errai.marshalling.client.protocols.ErraiProtocol;
import org.jboss.errai.marshalling.server.MappingContextSingleton;

import java.io.*;
import java.math.BigDecimal;
import java.math.MathContext;
import java.util.*;
import java.util.concurrent.ConcurrentLinkedQueue;
import java.util.concurrent.CountDownLatch;
import java.util.concurrent.ScheduledThreadPoolExecutor;
import java.util.concurrent.TimeUnit;
import java.util.concurrent.atomic.AtomicInteger;
import java.util.concurrent.locks.LockSupport;

/**
 * @author Mike Brock
 */
public class TransmissionBufferTests extends TestCase {

  public void testBufferWriteAndRead() {
    TransmissionBuffer buffer = TransmissionBuffer.create();

    String s = "This is a test";

    BufferColor colorA = BufferColor.getNewColor();


    try {
      ByteArrayInputStream bInputStream = new ByteArrayInputStream(s.getBytes());
      buffer.write(s.length(), bInputStream, colorA);

      ByteArrayOutputStream bOutputStream = new ByteArrayOutputStream();
      buffer.read(bOutputStream, colorA);

      assertEquals(s, new String(bOutputStream.toByteArray()));
    }
    catch (IOException e) {
      throw new RuntimeException(e);
    }
  }

  public void testBufferCycle() throws IOException {
    TransmissionBuffer buffer = TransmissionBuffer.create(10, 5);

    BufferColor color = BufferColor.getNewColor();

    String s = "12345789012345";

    long start = System.currentTimeMillis();
    for (int i = 0; i < 1000000; i++) {
      ByteArrayInputStream bInputStream = new ByteArrayInputStream(s.getBytes());
      ByteArrayOutputStream bOutputStream = new ByteArrayOutputStream();

      buffer.write(s.length(), bInputStream, color);
      buffer.read(bOutputStream, color);

      assertEquals(s, new String(bOutputStream.toByteArray()));
    }
    System.out.println(System.currentTimeMillis() - start);
  }


  public void testColorInterleaving() throws IOException {
    TransmissionBuffer buffer = TransmissionBuffer.create(10, 20);

    BufferColor colorA = BufferColor.getNewColor();
    BufferColor colorB = BufferColor.getNewColor();
    BufferColor colorC = BufferColor.getNewColor();


    String stringA = "12345678";
    String stringB = "ABCDEFGH";
    String stringC = "IJKLMNOP";


    long start = System.currentTimeMillis();
    for (int i = 0; i < 1000000; i++) {
      ByteArrayInputStream bInputStream = new ByteArrayInputStream(stringA.getBytes());
      buffer.write(stringA.length(), bInputStream, colorA);

      bInputStream = new ByteArrayInputStream(stringB.getBytes());
      buffer.write(stringB.length(), bInputStream, colorB);

      bInputStream = new ByteArrayInputStream(stringC.getBytes());
      buffer.write(stringC.length(), bInputStream, colorC);


      ByteArrayOutputStream bOutputStream = new ByteArrayOutputStream();
      buffer.read(bOutputStream, colorA);
      assertEquals(stringA, new String(bOutputStream.toByteArray()));

      bOutputStream = new ByteArrayOutputStream();
      buffer.read(bOutputStream, colorB);
      assertEquals(stringB, new String(bOutputStream.toByteArray()));

      bOutputStream = new ByteArrayOutputStream();
      buffer.read(bOutputStream, colorC);
      assertEquals(stringC, new String(bOutputStream.toByteArray()));

    }
    System.out.println(System.currentTimeMillis() - start);
  }

  final static int COLOR_COUNT = 1;

  public void testAudited() throws Exception {

    final List<BufferColor> colors = new ArrayList<BufferColor>();

    final TransmissionBuffer buffer = TransmissionBuffer.create();

    for (int i = 0; i < COLOR_COUNT; i++) {
      colors.add(BufferColor.getNewColor());
    }
    final Random random = new Random(2234);

    final String[] writeString = {"<JIMMY>", "<CRAB>", "<KITTY>", "<DOG>", "<JONATHAN>"};


    final Map<Short, List<String>> writeLog = new HashMap<Short, List<String>>();

    final int createCount = 500;


    final AtomicInteger totalWrites = new AtomicInteger();

    List<String> results = Collections.synchronizedList(new ArrayList<String>());

    for (int i = 0; i < createCount; i++) {
      final BufferColor toContend = colors.get(random.nextInt(COLOR_COUNT));
      assertNotNull(toContend);
      new Runnable() {
        @Override
        public void run() {
          try {
            String toWrite = writeString[random.nextInt(writeString.length)];
            ByteArrayInputStream byteArrayInputStream = new ByteArrayInputStream(toWrite.getBytes());
            buffer.write(toWrite.getBytes().length, byteArrayInputStream, toContend);
            totalWrites.incrementAndGet();

            List<String> stack = writeLog.get(toContend.getColor());
            if (stack == null) {
              writeLog.put(toContend.getColor(), stack = new ArrayList<String>());
            }

            stack.add(toWrite);

            System.out.println("Wrote color " + toContend.getColor() + ": " + toWrite + ". Total writes is now " + totalWrites);
          }
          catch (IOException e) {
            e.printStackTrace();
          }
        }
      }.run();
    }

    assertEquals(createCount, totalWrites.intValue());

    AtomicInteger resultSequenceNumber = new AtomicInteger();

    for (int i = 0; i < COLOR_COUNT; i++) {
      resultSequenceNumber.incrementAndGet();

      final ByteArrayOutputStream byteArrayOutputStream = new ByteArrayOutputStream();
      byteArrayOutputStream.reset();
      assertEquals(0, byteArrayOutputStream.size());
      buffer.read(byteArrayOutputStream, colors.get(i));
      assertTrue("Expected >0 bytes; got " + byteArrayOutputStream.size(), byteArrayOutputStream.size() > 0);

      String val = new String(byteArrayOutputStream.toByteArray());
      results.add(val);

      List<String> buildResultList = new ArrayList<String>();

      int st = 0;
      for (int c = 0; c < val.length(); c++) {
        switch (val.charAt(c)) {
          case '>':
            c++;
            buildResultList.add(val.substring(st, st = c));
        }
      }


      List<String> resultList = new ArrayList<String>(buildResultList);
      List<String> log = new ArrayList<String>(writeLog.get(colors.get(i).getColor()));

      while (!log.isEmpty() && !resultList.isEmpty()) {
        String nm = log.remove(0);
        String test = resultList.remove(0);
        if (!nm.equals(test)) {
          System.out.println("[" + resultSequenceNumber + "] expected : " + nm + " -- but found: " + test
                  + " (color: " + colors.get(i).getColor() + ")");

          System.out.println("  --> log: " + writeLog.get(colors.get(i).getColor()) + " vs result: " + buildResultList);
        }
      }


      if (!log.isEmpty())
        System.out.println("[" + resultSequenceNumber + "] results have missing items: " + log
                + " (color: " + colors.get(i).getColor() + ")");

      if (!resultList.isEmpty())
        System.out.println("[" + resultSequenceNumber + "] results contain items not logged: " + resultList
                + " (color: " + colors.get(i).getColor() + ")");
    }

    assertEquals(COLOR_COUNT, results.size());

    int count = 0;
    for (String res : results) {
      for (int i = 0; i < res.length(); i++) {
        if (res.charAt(i) == '<') count++;
      }

      System.out.println();
      System.out.print(res);
    }


    buffer.dumpSegments(new PrintWriter(System.out));

    assertEquals(createCount, count);
  }

  public void testLargeOversizedSegments() {

    MappingContextSingleton.get();

    final TransmissionBuffer buffer = TransmissionBuffer.create();

    final BufferColor colorA = BufferColor.getNewColor();

    SType type = SType.create(new RandomProvider() {
      private char[] CHARS = {'a', 'b', 'c', 'd', 'e', 'f', 'g', 'h', 'i', 'j', 'k', 'l', 'm', 'n', 'o', 'p', 'q',
              'r', 's', 't', 'u', 'v', 'w', 'x', 'y', 'z', '0', '1', '2', '3', '4', '5', '6', '7', '8', '9', '0'};

      private Random random = new Random(System.nanoTime());

      public boolean nextBoolean() {
        return random.nextBoolean();
      }

      public int nextInt(int upper) {
        return random.nextInt(upper);
      }

      public double nextDouble() {
        return new BigDecimal(random.nextDouble(), MathContext.DECIMAL32).doubleValue();
      }

      public char nextChar() {
        return CHARS[nextInt(1000) % CHARS.length];
      }

      public String randString() {
        StringBuilder builder = new StringBuilder();
        int len = nextInt(25) + 5;
        for (int i = 0; i < len; i++) {
          builder.append(nextChar());
        }
        return builder.toString();
      }
    });

    Map<String, Object> vars = new HashMap<String, Object>();
    vars.put("SType", type);

    String s = ErraiProtocol.encodePayload(vars);

    ByteArrayInputStream bInputStream = new ByteArrayInputStream(s.getBytes());
    ByteArrayOutputStream bOutputStream = new ByteArrayOutputStream();

    try {
      for (int i = 0; i < 10000; i++) {
        bInputStream.reset();
        buffer.write(s.length(), bInputStream, colorA);

        bOutputStream.reset();
        buffer.read(bOutputStream, colorA);
        assertEquals(s, new String(bOutputStream.toByteArray()));
      }
    }
    catch (IOException e) {
      throw new RuntimeException(e);
    }
  }

  final static int SEGMENT_COUNT = 10;


  /**
   * ******
   *
   * @throws Exception
   */

  public void testMultithreadedBufferUse() throws Exception {
    File logFile = new File("multithread_test.log");
    File rawBufferFile = new File("raw_buffer.log");
    if (!logFile.exists()) logFile.createNewFile();
    if (!rawBufferFile.exists()) rawBufferFile.createNewFile();

    final TransmissionBuffer buffer = TransmissionBuffer.createDirect(32, 32000);

    OutputStream fileLog = new BufferedOutputStream(new FileOutputStream(logFile, false));
    OutputStream rawBuffer = new BufferedOutputStream(new FileOutputStream(rawBufferFile, false));

    final PrintWriter logWriter = new PrintWriter(fileLog);

    logWriter.println("START SESSION: " + new Date().toString());
    try {
      final List<BufferColor> segs = new ArrayList<BufferColor>();
      for (int i = 0; i < SEGMENT_COUNT; i++) {
        segs.add(BufferColor.getNewColor());
      }

      final Collection<String> writeAuditLog = new ConcurrentLinkedQueue<String>();
      final Collection<String> readAuditLog = new ConcurrentLinkedQueue<String>();

      final int createCount = 10000;
      final String[] writeString = new String[createCount];

      for (int i = 0; i < createCount; i++) {
        writeString[i] = "<:::" + i + ":::>";
      }

      ScheduledThreadPoolExecutor exec = new ScheduledThreadPoolExecutor(10);

      //  logWriter.print("SESSION NUMBER " + outerCount);

      System.out.println("Running multi-threaded stress test ...");

      writeAuditLog.clear();
      readAuditLog.clear();

      final AtomicInteger totalWrites = new AtomicInteger();
      final AtomicInteger totalReads = new AtomicInteger();

      final CountDownLatch latch = new CountDownLatch(createCount);

      class TestReader {
        volatile boolean running = true;

        public void read(BufferColor color, boolean wait) throws Exception {
          ByteArrayOutputStream byteArrayOutputStream = new ByteArrayOutputStream();
          if (wait) {
            buffer.readWait(TimeUnit.SECONDS, 1, byteArrayOutputStream, color);
          }
          else {
            buffer.read(byteArrayOutputStream, color);
          }

          String val = new String(byteArrayOutputStream.toByteArray()).trim();
          List<String> buildResultList = new ArrayList<String>();

          logWriter.println(val);

          int st = 0;
          for (int c = 0; c < val.length(); c++) {
            switch (val.charAt(c)) {
              case '>': {
                buildResultList.add(val.substring(st, st = (c + 1)));
              }
            }
          }

          if (st < val.length()) {
            fail("malformed data: {{" + val + "}} length wrong: (waitread:" + wait + ")");
          }

          if (val.length() > 0 && val.charAt(val.length() - 1) != '>') {
            fail("malformed data: {{" + val + "}} (waitread:" + wait + ")");
          }

          boolean match;
          for (String s : buildResultList) {
            match = false;
            for (String testString : writeString) {
              if (s.equals(testString)) {
                totalReads.incrementAndGet();
                match = true;
              }
            }
            assertTrue("unrecognized test string: {{" + s + "}}", match);
          }

          readAuditLog.addAll(buildResultList);
        }
      }

      final TestReader testReader = new TestReader();

      final Thread[] readers = new Thread[SEGMENT_COUNT];
      for (int i = 0; i < SEGMENT_COUNT; i++) {
        final int item = i;

        readers[i] = new Thread() {
          final BufferColor color = segs.get(item);

          @Override
          public void run() {
            try {
              while (testReader.running) {
                testReader.read(color, true);
              }
            }
            catch (Throwable t) {
              t.printStackTrace();
            }
          }
        };

        readers[i].start();
      }

      for (int i = 0; i < createCount; i++) {
        final int item = i;

        exec.execute(new Runnable() {
          @Override
          public void run() {
            try {
              String toWrite = writeString[item];
              writeAuditLog.add(toWrite);

              ByteArrayInputStream byteArrayInputStream = new ByteArrayInputStream(toWrite.getBytes());
              buffer.write(toWrite.length(), byteArrayInputStream, segs.get(item % SEGMENT_COUNT));

              totalWrites.incrementAndGet();
              latch.countDown();
            }
            catch (Throwable e) {
              e.printStackTrace();
            }
          }
        });
      }

      /**
       * Wait a maximum of 20 seconds.
       */
      latch.await(30, TimeUnit.SECONDS);

      LockSupport.parkNanos(TimeUnit.SECONDS.toNanos(2));

      testReader.running = false;
      for (Thread t : readers) {
        t.join();
      }

      exec.shutdownNow();

      if (totalWrites.intValue() != totalReads.intValue()) {
        /**
         * Double check that there isn't anything un-read.
         */

        LockSupport.parkNanos(100000);

        for (int i = 0; i < SEGMENT_COUNT; i++) {
          try {
            testReader.read(segs.get(i), false);
          }
          catch (Exception e) {
            e.printStackTrace();
          }
        }

        if (totalWrites.intValue() != totalReads.intValue()) {
          //      new ReadWriteOrderAnalysis().analyze();

          System.out.println("-----");

          System.out.println("different number of reads and writes (writes=" + totalWrites + ";reads=" + totalReads + ")");
        }
      }

      System.out.println("Read / Write Symmetry Analysis ... ");
      for (String s : writeAuditLog) {
        if (!readAuditLog.contains(s)) {
          Collection<String> leftDiff = new ArrayList<String>(writeAuditLog);
          leftDiff.removeAll(readAuditLog);

          Collection<String> rightDiff = new ArrayList<String>(readAuditLog);
          rightDiff.removeAll(writeAuditLog);

          Set<String> uniqueReads = new HashSet<String>(readAuditLog);

          List<String> duplicates = new ArrayList<String>(readAuditLog);
          if (uniqueReads.size() < readAuditLog.size()) {
            for (String str : uniqueReads) {
              duplicates.remove(duplicates.indexOf(str));
            }
          }

          System.out.println("duplicates: " + duplicates);

          //    new ReadWriteOrderAnalysis().analyze();

          fail(s + " was written, but never read (leftDiff=" + leftDiff + ";rightDiff=" + rightDiff
                  + ";duplicatesInReadLog=" + duplicates + ")");
        }
      }

      System.out.println("Done.\n");
    }
    finally {
      buffer.dumpSegments(logWriter);

      logWriter.flush();

      fileLog.flush();
      fileLog.close();

      rawBuffer.flush();
      rawBuffer.close();
    }
  }

  public void testMultiThreadedManyTimes() throws Exception {
    for (int i = 0; i < 10; i++) {
      testMultithreadedBufferUse();
    }
  }


  public void testGloballyVisibleColors() throws IOException {
    BufferColor colorA = BufferColor.getNewColor();
    BufferColor colorB = BufferColor.getNewColor();

    BufferColor globalColor = BufferColor.getAllBuffersColor();

    TransmissionBuffer buffer = TransmissionBuffer.create(5, 2500);

    String stringA = "12345678";
    String stringB = "ABCDEFGH";
    String stringC = "IJKLMNOP";


    long start = System.currentTimeMillis();
    for (int i = 0; i < 1000000; i++) {
      ByteArrayInputStream bInputStream = new ByteArrayInputStream(stringA.getBytes());
      buffer.write(stringA.length(), bInputStream, colorA);

      bInputStream = new ByteArrayInputStream(stringB.getBytes());
      buffer.write(stringB.length(), bInputStream, colorB);

      bInputStream = new ByteArrayInputStream(stringC.getBytes());
      buffer.write(stringC.length(), bInputStream, globalColor);

      ByteArrayOutputStream bOutputStream = new ByteArrayOutputStream();
      buffer.read(bOutputStream, colorA);
      assertEquals(stringA + stringC, new String(bOutputStream.toByteArray()));

      bOutputStream = new ByteArrayOutputStream();
      buffer.read(bOutputStream, colorB);
      assertEquals(stringB + stringC, new String(bOutputStream.toByteArray()));

    }
    System.out.println(System.currentTimeMillis() - start);
  }

  public static String createGiantString() {
    int size = TransmissionBuffer.DEFAULT_SEGMENT_SIZE * 3;
    StringBuilder sb = new StringBuilder(size + 10);
    int i = 0;
    while (sb.length() < size) {
      sb.append(String.format("%10d,", i++));
    }
    return sb.toString();
  }

  public void testExtremelyLargeSegmentsInterleavedWithSmallSegments() throws IOException {
    TransmissionBuffer buffer = TransmissionBuffer.create();

    BufferColor globalColor = BufferColor.getAllBuffersColor();

    BufferColor red = BufferColor.getNewColor();

    StringBuilder sb = new StringBuilder();

    for (int i = 0; i < 1; i++) {
      String s = createGiantString();
      sb.append(s);
      ByteArrayInputStream byteArrayInputStream = new ByteArrayInputStream(s.getBytes());

      buffer.write(byteArrayInputStream.available(), byteArrayInputStream, globalColor);
    }

    String s = "this is a short string";
    ByteArrayInputStream byteArrayInputStream = new ByteArrayInputStream(s.getBytes());
    sb.append(s);

    buffer.write(byteArrayInputStream.available(), byteArrayInputStream, globalColor);

    byteArrayInputStream.reset();

    StringBuilder out = new StringBuilder();

    ByteArrayOutputStream byteArrayOutputStream = new ByteArrayOutputStream();

<<<<<<< HEAD
    // for (int i = 0; i < 5; i++) {
    buffer.read(byteArrayOutputStream, red);
    // }
=======
   // for (int i = 0; i < 5; i++) {
      buffer.read(byteArrayOutputStream, red);
   // }
>>>>>>> ad595eb2

    for (byte b : byteArrayOutputStream.toByteArray()) {
      out.append((char) b);
    }

    assertEquals(sb.toString(), out.toString());
  }

  public void testContendedReads() throws IOException, InterruptedException {
    final TransmissionBuffer buffer = TransmissionBuffer.create();

    BufferColor globalColor = BufferColor.getAllBuffersColor();

    final BufferColor red = BufferColor.getNewColor();


    Thread[] threads = new Thread[2];
    class Runstatus {
      boolean run = true;
    }

    final Runstatus runstatus = new Runstatus();


    for (int i = 0; i < threads.length; i++) {
      threads[i] = new Thread() {
        @Override
        public void run() {
          try {
            while (runstatus.run) {
              ByteArrayOutputStream byteArrayOutputStream = new ByteArrayOutputStream();

              buffer.readWait(TimeUnit.MILLISECONDS, 100, byteArrayOutputStream, red);

              StringBuilder out = new StringBuilder();

              for (byte b : byteArrayOutputStream.toByteArray()) {
                out.append((char) b);
              }

<<<<<<< HEAD
=======
              System.out.println("<<" + out.toString() + ">>");

>>>>>>> ad595eb2
            }
          }
          catch (Throwable t) {
            t.printStackTrace();
          }
        }
      };
    }

<<<<<<< HEAD
=======

>>>>>>> ad595eb2
    for (Thread thread : threads) {
      thread.start();
    }

<<<<<<< HEAD
=======

>>>>>>> ad595eb2
    String s = "this is a short string";
    ByteArrayInputStream byteArrayInputStream = new ByteArrayInputStream(s.getBytes());
    buffer.write(byteArrayInputStream.available(), byteArrayInputStream, red);

<<<<<<< HEAD
    Thread.sleep(2000);

    runstatus.run = false;

    for (Thread thread : threads) {
      thread.join();
    }
  }
=======



    Thread.sleep(2000);

  }


>>>>>>> ad595eb2
}<|MERGE_RESOLUTION|>--- conflicted
+++ resolved
@@ -39,6 +39,10 @@
  * @author Mike Brock
  */
 public class TransmissionBufferTests extends TestCase {
+  static {
+    // make sure protocol provider is initialized;
+    MappingContextSingleton.get();
+  }
 
   public void testBufferWriteAndRead() {
     TransmissionBuffer buffer = TransmissionBuffer.create();
@@ -248,9 +252,6 @@
   }
 
   public void testLargeOversizedSegments() {
-
-    MappingContextSingleton.get();
-
     final TransmissionBuffer buffer = TransmissionBuffer.create();
 
     final BufferColor colorA = BufferColor.getNewColor();
@@ -624,15 +625,9 @@
 
     ByteArrayOutputStream byteArrayOutputStream = new ByteArrayOutputStream();
 
-<<<<<<< HEAD
     // for (int i = 0; i < 5; i++) {
     buffer.read(byteArrayOutputStream, red);
     // }
-=======
-   // for (int i = 0; i < 5; i++) {
-      buffer.read(byteArrayOutputStream, red);
-   // }
->>>>>>> ad595eb2
 
     for (byte b : byteArrayOutputStream.toByteArray()) {
       out.append((char) b);
@@ -673,11 +668,6 @@
                 out.append((char) b);
               }
 
-<<<<<<< HEAD
-=======
-              System.out.println("<<" + out.toString() + ">>");
-
->>>>>>> ad595eb2
             }
           }
           catch (Throwable t) {
@@ -687,23 +677,14 @@
       };
     }
 
-<<<<<<< HEAD
-=======
-
->>>>>>> ad595eb2
     for (Thread thread : threads) {
       thread.start();
     }
 
-<<<<<<< HEAD
-=======
-
->>>>>>> ad595eb2
     String s = "this is a short string";
     ByteArrayInputStream byteArrayInputStream = new ByteArrayInputStream(s.getBytes());
     buffer.write(byteArrayInputStream.available(), byteArrayInputStream, red);
 
-<<<<<<< HEAD
     Thread.sleep(2000);
 
     runstatus.run = false;
@@ -712,14 +693,4 @@
       thread.join();
     }
   }
-=======
-
-
-
-    Thread.sleep(2000);
-
-  }
-
-
->>>>>>> ad595eb2
 }