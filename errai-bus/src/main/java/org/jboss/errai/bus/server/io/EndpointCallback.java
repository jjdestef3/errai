--- conflicted
+++ resolved
@@ -52,30 +52,14 @@
    * @param message
    *         - the message
    */
-<<<<<<< HEAD
-  public void callback(Message message) {
-    List<Object> parms = message.get(List.class, "MethodParms");
-=======
   @SuppressWarnings("unchecked")
   public void callback(final Message message) {
     final List<Object> parms = message.get(List.class, "MethodParms");
->>>>>>> 727a8415
 
     if ((parms == null && targetTypes.length != 0) || (parms.size() != targetTypes.length)) {
       throw new MessageDeliveryFailure("wrong number of arguments sent to endpoint. (received: "
               + (parms == null ? 0 : parms.size()) + "; required: " + targetTypes.length + ")");
     }
-<<<<<<< HEAD
-    for (int i = 0; i < parms.size(); i++) {
-      Object p = parms.get(i);
-
-      if (p != null && !targetTypes[i].isAssignableFrom(p.getClass())) {
-        if (DataConversion.canConvert(targetTypes[i], p.getClass())) {
-          p = DataConversion.convert(p, targetTypes[i]);
-        }
-        else {
-          throw new MessageDeliveryFailure("type mismatch in method parameters");
-=======
     else if (parms != null) {
       for (int i = 0; i < parms.size(); i++) {
         final Object p = parms.get(i);
@@ -87,7 +71,6 @@
           else {
             throw new MessageDeliveryFailure("type mismatch in method parameters");
           }
->>>>>>> 727a8415
         }
       }
     }
