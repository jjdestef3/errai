--- conflicted
+++ resolved
@@ -1,12 +1,17 @@
 <project xmlns="http://maven.apache.org/POM/4.0.0" xmlns:xsi="http://www.w3.org/2001/XMLSchema-instance"
-	xsi:schemaLocation="http://maven.apache.org/POM/4.0.0 http://maven.apache.org/maven-v4_0_0.xsd">
-	<modelVersion>4.0.0</modelVersion>
-	<name>Errai::Bus::Demos::AsyncDemo</name>
-	<groupId>org.jboss.errai</groupId>
-	<artifactId>errai-bus-demos-asyncdemo</artifactId>
-	<packaging>war</packaging>
+         xsi:schemaLocation="http://maven.apache.org/POM/4.0.0 http://maven.apache.org/maven-v4_0_0.xsd">
+    <modelVersion>4.0.0</modelVersion>
+    <name>Errai::Bus::Demos::AsyncDemo</name>
+    <groupId>org.jboss.errai</groupId>
+    <artifactId>errai-bus-demos-asyncdemo</artifactId>
+    <packaging>war</packaging>
 
-<<<<<<< HEAD
+    <properties>
+        <webXmlPath>src/jetty/web.xml</webXmlPath>
+        <jetty.version>6.1.25</jetty.version>
+    </properties>
+
+
     <!-- Parent -->
     <parent>
         <groupId>org.jboss.errai</groupId>
@@ -14,107 +19,94 @@
         <version>1.3.0-SNAPSHOT</version>
         <relativePath>../pom.xml</relativePath>
     </parent>
-=======
-	<properties>
-		<webXmlPath>src/jetty/web.xml</webXmlPath>
-		    <jetty.version>6.1.25</jetty.version>
-	</properties>
->>>>>>> 078ef281
 
-	<!-- Parent -->
-	<parent>
-		<groupId>org.jboss.errai</groupId>
-		<artifactId>errai-bus-demos</artifactId>
-		<version>1.2.3-SNAPSHOT</version>
-		<relativePath>../pom.xml</relativePath>
-	</parent>
 
-	<dependencies>
-		<dependency>
-			<groupId>org.jboss.errai</groupId>
-			<artifactId>errai-tools</artifactId>
-			<version>${version}</version>
-		</dependency>
-	</dependencies>
+    <dependencies>
+        <dependency>
+            <groupId>org.jboss.errai</groupId>
+            <artifactId>errai-tools</artifactId>
+            <version>${version}</version>
+        </dependency>
+    </dependencies>
 
-	<build>
-		<finalName>errai-asyncdemo</finalName>
-		<outputDirectory>war/WEB-INF/classes</outputDirectory>
-		<plugins>
-			<plugin>
-				<groupId>org.codehaus.mojo</groupId>
-				<artifactId>gwt-maven-plugin</artifactId>
-				<version>${gwt.maven}</version>
-				<configuration>
-					<inplace>true</inplace>
-					<logLevel>INFO</logLevel>
-					<runTarget>AsyncDemo.html</runTarget>
-					<warSourceDirectory>war</warSourceDirectory>
-					<extraJvmArgs>-Xmx512m</extraJvmArgs>
-					<webXml>src/jetty/web.xml</webXml>
-					<hostedWebapp>war</hostedWebapp>
-				</configuration>
-				<executions>
-					<execution>
-						<goals>
-							<goal>compile</goal>
-						</goals>
-					</execution>
-				</executions>
-			</plugin>
-			<plugin>
-				<artifactId>maven-war-plugin</artifactId>
-				<configuration>
-					<warSourceDirectory>war</warSourceDirectory>
-					<webXml>${webXmlPath}</webXml>
-					<packagingExcludes>**/javax/**/*.*,**/client/**/*.class</packagingExcludes>
-				</configuration>
-			</plugin>
-			<plugin>
-				<artifactId>maven-clean-plugin</artifactId>
-				<version>2.2</version>
-				<configuration>
-					<skip>true</skip>
-				</configuration>
-			</plugin>
+    <build>
+        <finalName>errai-asyncdemo</finalName>
+        <outputDirectory>war/WEB-INF/classes</outputDirectory>
+        <plugins>
+            <plugin>
+                <groupId>org.codehaus.mojo</groupId>
+                <artifactId>gwt-maven-plugin</artifactId>
+                <version>${gwt.maven}</version>
+                <configuration>
+                    <inplace>true</inplace>
+                    <logLevel>INFO</logLevel>
+                    <runTarget>AsyncDemo.html</runTarget>
+                    <warSourceDirectory>war</warSourceDirectory>
+                    <extraJvmArgs>-Xmx512m</extraJvmArgs>
+                    <webXml>src/jetty/web.xml</webXml>
+                    <hostedWebapp>war</hostedWebapp>
+                </configuration>
+                <executions>
+                    <execution>
+                        <goals>
+                            <goal>compile</goal>
+                        </goals>
+                    </execution>
+                </executions>
+            </plugin>
+            <plugin>
+                <artifactId>maven-war-plugin</artifactId>
+                <configuration>
+                    <warSourceDirectory>war</warSourceDirectory>
+                    <webXml>${webXmlPath}</webXml>
+                    <packagingExcludes>**/javax/**/*.*,**/client/**/*.class</packagingExcludes>
+                </configuration>
+            </plugin>
+            <plugin>
+                <artifactId>maven-clean-plugin</artifactId>
+                <version>2.2</version>
+                <configuration>
+                    <skip>true</skip>
+                </configuration>
+            </plugin>
 
-			<plugin>
-				<groupId>org.apache.maven.plugins</groupId>
-				<artifactId>maven-antrun-plugin</artifactId>
-				<version>1.2</version>
-				<executions>
-					<execution>
-						<id>clean.war</id>
-						<phase>clean</phase>
-						<configuration>
-							<tasks>
-								<!-- The gwt-maven-plugin use the war source folder as it's build 
-									directory. We need to cleanup after we'd run the plugin and remove all GWT 
-									related artifacts that are required to run the hosted mode. -->
-								<delete dir="war/WEB-INF/classes" />
-								<delete dir="war/WEB-INF/lib" />
-								<delete dir="war/AsyncDemo" />
-								<delete dir="target" />
-							</tasks>
-						</configuration>
-						<goals>
-							<goal>run</goal>
-						</goals>
-					</execution>
-				</executions>
-			</plugin>
-		</plugins>
-	</build>
+            <plugin>
+                <groupId>org.apache.maven.plugins</groupId>
+                <artifactId>maven-antrun-plugin</artifactId>
+                <version>1.2</version>
+                <executions>
+                    <execution>
+                        <id>clean.war</id>
+                        <phase>clean</phase>
+                        <configuration>
+                            <tasks>
+                                <!-- The gwt-maven-plugin use the war source folder as it's build
+                                                    directory. We need to cleanup after we'd run the plugin and remove all GWT
+                                                    related artifacts that are required to run the hosted mode. -->
+                                <delete dir="war/WEB-INF/classes"/>
+                                <delete dir="war/WEB-INF/lib"/>
+                                <delete dir="war/AsyncDemo"/>
+                                <delete dir="target"/>
+                            </tasks>
+                        </configuration>
+                        <goals>
+                            <goal>run</goal>
+                        </goals>
+                    </execution>
+                </executions>
+            </plugin>
+        </plugins>
+    </build>
 
-	<profiles>
-		<profile>
-			<id>jboss</id>
+    <profiles>
+        <profile>
+            <id>jboss</id>
 
-			<properties>
-				<webXmlPath>src/jboss/web.xml</webXmlPath>
-			</properties>
+            <properties>
+                <webXmlPath>src/jboss/web.xml</webXmlPath>
+            </properties>
 
-			<dependencies>
+            <dependencies>
                 <dependency>
                     <groupId>org.jboss.errai</groupId>
                     <artifactId>errai-bus</artifactId>
@@ -126,8 +118,8 @@
                     </exclusions>
                     <version>${version}</version>
                 </dependency>
-			</dependencies>
-		</profile>
+            </dependencies>
+        </profile>
 
-	</profiles>
+    </profiles>
 </project>