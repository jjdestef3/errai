/*
 * Copyright 2011 JBoss, by Red Hat, Inc
 *
 * Licensed under the Apache License, Version 2.0 (the "License");
 * you may not use this file except in compliance with the License.
 * You may obtain a copy of the License at
 *
 *    http://www.apache.org/licenses/LICENSE-2.0
 *
 * Unless required by applicable law or agreed to in writing, software
 * distributed under the License is distributed on an "AS IS" BASIS,
 * WITHOUT WARRANTIES OR CONDITIONS OF ANY KIND, either express or implied.
 * See the License for the specific language governing permissions and
 * limitations under the License.
 */

package org.jboss.errai.databinding.client;

import java.util.ArrayList;
import java.util.HashMap;
import java.util.List;
import java.util.Map;
import java.util.Set;

import org.jboss.errai.databinding.client.api.Convert;
import org.jboss.errai.databinding.client.api.Converter;
import org.jboss.errai.databinding.client.api.DataBinder;
import org.jboss.errai.databinding.client.api.InitialState;
import org.jboss.errai.databinding.client.api.PropertyChangeEvent;
import org.jboss.errai.databinding.client.api.PropertyChangeHandler;

import com.google.common.collect.LinkedHashMultimap;
import com.google.common.collect.Multimap;
import com.google.gwt.event.logical.shared.ValueChangeEvent;
import com.google.gwt.event.logical.shared.ValueChangeHandler;
import com.google.gwt.event.shared.HandlerRegistration;
import com.google.gwt.user.client.ui.HasText;
import com.google.gwt.user.client.ui.HasValue;
import com.google.gwt.user.client.ui.Widget;

/**
 * Manages bindings and acts in behalf of a {@link BindableProxy} to keep the target model and bound widgets in sync.
 * <p>
 * An agent will:
 * <ul>
 * <li>Carry out an initial state sync between the bound widgets and the target model, if specified (see
 * {@link DataBinder#DataBinder(Object, InitialState)})</li>
 * 
 * <li>Update the bound widget when a setter method is invoked on the model (see
 * {@link #updateWidgetAndFireEvent(String, Object, Object)}). Works for widgets that either implement {@link HasValue}
 * or {@link HasText})</li>
 * 
 * <li>Update the bound widgets when a non-accessor method is invoked on the model (by comparing all bound properties to
 * detect changes). See {@link #updateWidgetsAndFireEvents()}. Works for widgets that either implement {@link HasValue}
 * or {@link HasText})</li>
 * 
 * <li>Update the target model in response to value change events (only works for bound widgets that implement
 * {@link HasValue})</li>
 * <ul>
 * 
 * @author Christian Sadilek <csadilek@redhat.com>
 * 
 * @param <T>
 *          The type of the target model being proxied.
 * 
 */
@SuppressWarnings({ "rawtypes", "unchecked" })
public final class BindableProxyAgent<T> implements HasPropertyChangeHandlers {
  final Multimap<String, Binding> bindings = LinkedHashMultimap.create();
  
  final Map<String, PropertyType> propertyTypes = new HashMap<String, PropertyType>();
  final Map<String, DataBinder> binders = new HashMap<String, DataBinder>();
  final Map<String, Object> knownValues = new HashMap<String, Object>();

  PropertyChangeHandlerSupport propertyChangeHandlerSupport = new PropertyChangeHandlerSupport();

  final BindableProxy<T> proxy;
  final T target;
  final InitialState initialState;

  BindableProxyAgent(BindableProxy<T> proxy, T target, InitialState initialState) {
    this.proxy = proxy;
    this.target = target;
    this.initialState = initialState;
  }

  /**
   * Makes the settings of this BindableProxyAgent match those of the given agent.
   * <p>
   * IMPORTANT NOTE: this is currently implemented by sharing the PropertyChangeHandler registrations with the given
   * agent. You should discard all references to the "other" agent after calling this method.
   * 
   * @param other
   *          the agent to copy/share settings from. Should not be used after you pass it to this method.
   */
  public void copyStateFrom(BindableProxyAgent<T> other) {
    for (Binding binding : other.bindings.values()) {
      bind(binding.getWidget(), binding.getProperty(), binding.getConverter());
    }

    propertyChangeHandlerSupport = other.propertyChangeHandlerSupport;
  }

  /**
   * Returns a set of the currently bound property names.
   * 
   * @return bound properties, an empty set if no properties have been bound.
   */
  public Set<String> getBoundProperties() {
    return bindings.keySet();
  }

  /**
   * Returns the widgets currently bound to the provided property (see
   * {@link BindableProxy#bind(Widget, String, Converter)}).
   * 
   * @param property
   *          the name of the model property
   * @return the list of widgets currently bound to the provided property or an empty list if no widget was bound to the
   *         property.
   */
  public List<Widget> getWidgets(final String property) {
    List<Widget> widgets = new ArrayList<Widget>();
    for (Binding binding : bindings.get(property)) {
      widgets.add(binding.getWidget());
    }
    return widgets;
  }

  /**
   * Returns the {@link InitialState} configured when the proxy was created.
   * 
   * @return initial state, can be null.
   */
  public InitialState getInitialState() {
    return initialState;
  }

  /**
   * Binds the provided widget to the specified property (or property chain) of the model instance associated with this
   * proxy (see {@link #setModel(Object, InitialState)}).
   * 
   * @param widget
   *          the widget to bind to, must not be null.
   * @param property
   *          the property of the model to bind the widget to, must not be null.
   * @param converter
   *          the converter to use for this binding, null if default conversion should be used.
   */
  public void bind(final Widget widget, final String property, final Converter converter) {
    validatePropertyExpr(property);

    if (property.indexOf(".") > 0) {
      createNestedBinders(widget, property, converter);
      bindings.put(property, new Binding(property, widget, converter, null));
      return;
    }

    if (!propertyTypes.containsKey(property)) {
      throw new NonExistingPropertyException(property);
    }

<<<<<<< HEAD
    for (Binding binding : bindings.values()) {
      if (binding.getWidget().equals(widget)) {
        throw new RuntimeException("Widget already bound to a different property!");
      }
=======
    unbind(property);
    if (bindings.containsValue(widget)) {
      throw new WidgetAlreadyBoundException("Widget already bound to a different property!");
>>>>>>> 428a68fd
    }

    HandlerRegistration handlerRegistration = null;
    if (widget instanceof HasValue) {
      handlerRegistration = ((HasValue) widget).addValueChangeHandler(new ValueChangeHandler() {
        @Override
        public void onValueChange(ValueChangeEvent event) {
          Object oldValue = proxy.get(property);

          Object newValue =
                Convert.toModelValue(propertyTypes.get(property).getType(), widget, event.getValue(), converter);
          proxy.set(property, newValue);

          updateWidgetsAndFireEvents(property, oldValue, newValue, widget);
        }
      });
    }
    bindings.put(property, new Binding(property, widget, converter, handlerRegistration));
    syncState(widget, property, initialState);
  }

  /**
   * Creates a data binder for a nested property to support property chains. The nested data binder is initialized with
   * the current value of the specified property, or with a new instance of the property type if the value is null. The
   * proxy's value for this property is then replaced with the proxy managed by the nested data binder.
   * 
   * @param widget
   *          the widget to bind to, must not be null.
   * @param property
   *          the property of the model to bind the widget to, must not be null. The property must be of a @Bindable
   *          type.
   * @param converter
   *          the converter to use for this binding, null if default conversion should be used.
   */
  private void createNestedBinders(final Widget widget, final String property, final Converter converter) {
    int dotPos = property.indexOf(".");
    if (dotPos > 0) {
      String bindableProperty = property.substring(0, dotPos);

      if (!propertyTypes.containsKey(bindableProperty)) {
        throw new NonExistingPropertyException(bindableProperty);
      }

      if (!propertyTypes.get(bindableProperty).isBindable()) {
        throw new RuntimeException("The type of property " + bindableProperty + " ("
            + propertyTypes.get(bindableProperty).getType().getName() + ") is not a @Bindable type!");
      }

      DataBinder<Object> binder = binders.get(bindableProperty);
      if (binder == null) {
        if (proxy.get(bindableProperty) == null) {
          binder = DataBinder.forType(propertyTypes.get(bindableProperty).getType(), initialState);
        }
        else {
          binder = DataBinder.forModel(proxy.get(bindableProperty), initialState);
        }
        binders.put(bindableProperty, binder);
      }
      binder.bind(widget, property.substring(dotPos + 1), converter);
      proxy.set(bindableProperty, binder.getModel());
    }
  }

  private void validatePropertyExpr(String property) {
    if (property.startsWith(".") || property.endsWith(".")) {
      throw new RuntimeException("Binding expression (property chain) cannot start or end with '.' :" + property);
    }
  }

  /**
   * Unbinds all properties.
   */
  public void unbind() {
    for (DataBinder binder : binders.values()) {
      binder.unbind();
    }
    binders.clear();

    for (Binding binding : bindings.values()) {
      binding.removeHandler();
    }
    bindings.clear();
    
    knownValues.clear();
  }

  /**
   * Unbinds the property with the given name.
   * 
   * @param property
   *          the name of the model property to unbind, must not be null.
   */
  public void unbind(final String property) {
    validatePropertyExpr(property);

    int dotPos = property.indexOf(".");
    if (dotPos > 0) {
      String bindableProperty = property.substring(0, dotPos);
      DataBinder binder = binders.get(bindableProperty);
      if (binder != null) {
        binder.unbind(property.substring(dotPos + 1));
        return;
      }
    }

    for (Binding binding :  bindings.get(property)) {
      binding.removeHandler();
    }
    bindings.removeAll(property);
    
    knownValues.remove(property);
  }

  /**
   * Updates all bound widgets if necessary (if a bound property's value has changed). This method is invoked in case a
   * bound property changed outside the property's write method (when using a non accessor method).
   * 
   * @param <P>
   *          The property type of the changed property.
   */
  void updateWidgetsAndFireEvents() {
    for (String property : propertyTypes.keySet()) {
      Object knownValue = knownValues.get(property);
      Object actualValue = proxy.get(property);
      
      if ((knownValue == null && actualValue != null) ||
          (knownValue != null && !knownValue.equals(actualValue))) {

        DataBinder nestedBinder = binders.get(property);
        if (nestedBinder != null) {
          nestedBinder.setModel(actualValue, initialState);
          proxy.set(property, nestedBinder.getModel());
        }
        updateWidgetsAndFireEvents(property, knownValue, actualValue);
      }
    }
  }

  /**
   * Updates a bound widget and fires the corresponding {@link PropertyChangeEvent}.
   * 
   * @param <P>
   *          The property type of the changed property.
   * @param source
   *          The source object.
   * @param property
   *          The name of the property that changed.
   * @param oldValue
   *          The old value of the property.
   * @param newValue
   *          The new value of the property.
   */
  <P> void updateWidgetsAndFireEvents(final String property, final P oldValue, final P newValue) {
    updateWidgetsAndFireEvents(property, oldValue, newValue, null);
  }
  
  private <P> void updateWidgetsAndFireEvents(final String property, final P oldValue, final P newValue, final Widget excluding) {
    for (Binding binding : bindings.get(property)) {
      Widget widget = binding.getWidget();
      Converter converter = binding.getConverter();

      if (widget == excluding) continue;
      
      if (widget instanceof HasValue) {
        HasValue hv = (HasValue) widget;
        Object widgetValue =
            Convert.toWidgetValue(widget, propertyTypes.get(property).getType(), newValue, converter);
        hv.setValue(widgetValue);
      }
      else if (widget instanceof HasText) {
        HasText ht = (HasText) widget;
        Object widgetValue =
            Convert
                .toWidgetValue(String.class, propertyTypes.get(property).getType(), newValue, converter);
        ht.setText((String) widgetValue);
      }
    }
    
    knownValues.put(property, newValue);
    PropertyChangeEvent<P> event = new PropertyChangeEvent<P>(proxy, property, oldValue, newValue);
    propertyChangeHandlerSupport.notifyHandlers(event);
  }

  /**
   * Synchronizes the state of the model and the bound widgets based on the value of the provided {@link InitialState}.
   * 
   * @param initialState
   *          Specifies the origin of the initial state of both model and UI widget. Null if no initial state
   *          synchronization should be carried out.
   */
  void syncState(final InitialState initialState) {
    for (String property : propertyTypes.keySet()) {
      DataBinder nestedBinder = binders.get(property);
      if (nestedBinder != null) {
        nestedBinder.setModel(proxy.get(property), initialState);
      }
      for (Binding binding : bindings.get(property)) {
        syncState(binding.getWidget(), property, initialState);
      }
    }
  }

  private void syncState(final Widget widget, final String property, final InitialState initialState) {
    if (initialState != null) {
      Object value = proxy.get(property);
      if (widget instanceof HasValue) {
        value = initialState.getInitialValue(value, ((HasValue) widget).getValue());
      }
      else if (widget instanceof HasText) {
        value = initialState.getInitialValue(value, ((HasText) widget).getText());
      }

      if (initialState == InitialState.FROM_MODEL) {
        updateWidgetsAndFireEvents(property, knownValues.get(property), value);
      }
      else if (initialState == InitialState.FROM_UI) {
        proxy.set(property, value);
      }
    }
  }

  @Override
  public void addPropertyChangeHandler(PropertyChangeHandler handler) {
    propertyChangeHandlerSupport.addPropertyChangeHandler(handler);
  }

  @Override
  public <P> void addPropertyChangeHandler(String name, PropertyChangeHandler<P> handler) {
    propertyChangeHandlerSupport.addPropertyChangeHandler(name, handler);
  }

  @Override
  public void removePropertyChangeHandler(PropertyChangeHandler handler) {
    propertyChangeHandlerSupport.removePropertyChangeHandler(handler);
  }

  @Override
  public void removePropertyChangeHandler(String name, PropertyChangeHandler handler) {
    propertyChangeHandlerSupport.removePropertyChangeHandler(name, handler);
  }
}<|MERGE_RESOLUTION|>--- conflicted
+++ resolved
@@ -160,16 +160,10 @@
       throw new NonExistingPropertyException(property);
     }
 
-<<<<<<< HEAD
     for (Binding binding : bindings.values()) {
       if (binding.getWidget().equals(widget)) {
-        throw new RuntimeException("Widget already bound to a different property!");
-      }
-=======
-    unbind(property);
-    if (bindings.containsValue(widget)) {
-      throw new WidgetAlreadyBoundException("Widget already bound to a different property!");
->>>>>>> 428a68fd
+        throw new WidgetAlreadyBoundException("Widget already bound to property: " + binding.getProperty());
+      }
     }
 
     HandlerRegistration handlerRegistration = null;
@@ -183,7 +177,7 @@
                 Convert.toModelValue(propertyTypes.get(property).getType(), widget, event.getValue(), converter);
           proxy.set(property, newValue);
 
-          updateWidgetsAndFireEvents(property, oldValue, newValue, widget);
+          updateWidgetsAndFireEvent(property, oldValue, newValue, widget);
         }
       });
     }
@@ -303,13 +297,13 @@
           nestedBinder.setModel(actualValue, initialState);
           proxy.set(property, nestedBinder.getModel());
         }
-        updateWidgetsAndFireEvents(property, knownValue, actualValue);
-      }
-    }
-  }
-
-  /**
-   * Updates a bound widget and fires the corresponding {@link PropertyChangeEvent}.
+        updateWidgetsAndFireEvent(property, knownValue, actualValue);
+      }
+    }
+  }
+
+  /**
+   * Updates all bound widgets and fires the corresponding {@link PropertyChangeEvent}.
    * 
    * @param <P>
    *          The property type of the changed property.
@@ -322,11 +316,27 @@
    * @param newValue
    *          The new value of the property.
    */
-  <P> void updateWidgetsAndFireEvents(final String property, final P oldValue, final P newValue) {
-    updateWidgetsAndFireEvents(property, oldValue, newValue, null);
+  <P> void updateWidgetsAndFireEvent(final String property, final P oldValue, final P newValue) {
+    updateWidgetsAndFireEvent(property, oldValue, newValue, null);
   }
   
-  private <P> void updateWidgetsAndFireEvents(final String property, final P oldValue, final P newValue, final Widget excluding) {
+  /**
+   * Updates all bound widgets and fires the corresponding {@link PropertyChangeEvent}.
+   * 
+   * @param <P>
+   *          The property type of the changed property.
+   * @param source
+   *          The source object.
+   * @param property
+   *          The name of the property that changed.
+   * @param oldValue
+   *          The old value of the property.
+   * @param newValue
+   *          The new value of the property.
+   * @param excluding
+   *          A widget reference that does not need to be updated (the origin of the value change event).
+   */
+  private <P> void updateWidgetsAndFireEvent(final String property, final P oldValue, final P newValue, final Widget excluding) {
     for (Binding binding : bindings.get(property)) {
       Widget widget = binding.getWidget();
       Converter converter = binding.getConverter();
@@ -383,7 +393,7 @@
       }
 
       if (initialState == InitialState.FROM_MODEL) {
-        updateWidgetsAndFireEvents(property, knownValues.get(property), value);
+        updateWidgetsAndFireEvent(property, knownValues.get(property), value);
       }
       else if (initialState == InitialState.FROM_UI) {
         proxy.set(property, value);
