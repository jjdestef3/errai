<?xml version="1.0" encoding="UTF-8"?>
<project xmlns="http://maven.apache.org/POM/4.0.0" xmlns:xsi="http://www.w3.org/2001/XMLSchema-instance"
  xsi:schemaLocation="http://maven.apache.org/POM/4.0.0 http://maven.apache.org/xsd/maven-4.0.0.xsd">
  <parent>
    <artifactId>errai-parent</artifactId>
    <groupId>org.jboss.errai</groupId>
<version>3.0-SNAPSHOT</version>
  </parent>
  <modelVersion>4.0.0</modelVersion>

  <artifactId>errai-data-binding</artifactId>
  <name>Errai::Data::Binding</name>

  <build>
    <testOutputDirectory>war/WEB-INF/classes</testOutputDirectory>
    <resources>
      <resource>
        <directory>src/main/java</directory>
      </resource>
      <resource>
        <directory>src/main/resources</directory>
      </resource>
    </resources>
<<<<<<< HEAD
    <plugins>
      <plugin>
        <artifactId>maven-surefire-plugin</artifactId>
        <configuration>
          <skipTests>false</skipTests>
          <additionalClasspathElements>
            <additionalClasspathElement>${basedir}/${testOutputDirectory}/</additionalClasspathElement>
            <additionalClasspathElement>${basedir}/src/main/java/</additionalClasspathElement>
            <additionalClasspathElement>${basedir}/src/test/java/</additionalClasspathElement>
          </additionalClasspathElements>
          <useManifestOnlyJar>false</useManifestOnlyJar>
          <forkMode>pertest</forkMode>
          <argLine>${argLine} -Xmx1500m -Derrai.devel.nocache=true -Derrai.codegen.permissive=false</argLine>

          <systemProperties>
            <!-- Must disable long polling for automated tests to succeed -->
            <property>
              <name>errai.hosted_mode_testing</name>
              <value>true</value>
            </property>
            <!-- Do not accidently package server test marshallers when building 
              Errai -->
            <property>
              <name>errai.marshalling.server.classOutput.enabled</name>
              <value>false</value>
            </property>
          </systemProperties>
        </configuration>
      </plugin>
      <plugin>
        <groupId>org.jboss.errai</groupId>
        <artifactId>jacoco-gwt-maven-plugin</artifactId>
        <version>0.5.4.201202141554</version>
        <executions>
          <execution>
            <id>jacoco-initialize</id>
            <phase>initialize</phase>
            <goals>
              <goal>prepare-agent</goal>
            </goals>
          </execution>
          <execution>
            <id>jacoco-site</id>
            <phase>site</phase>
            <goals>
              <goal>report</goal>
            </goals>
          </execution>
        </executions>
      </plugin>
    </plugins>
=======
>>>>>>> e3529528
  </build>

  <dependencies>
    <dependency>
      <groupId>org.jboss.errai</groupId>
      <artifactId>errai-ioc</artifactId>
      <version>${project.version}</version>
      <scope>provided</scope>
    </dependency>

    <dependency>
      <groupId>org.jboss.errai</groupId>
      <artifactId>errai-marshalling</artifactId>
      <version>${project.version}</version>
    </dependency>

    <dependency>
      <groupId>com.google.gwt</groupId>
      <artifactId>gwt-user</artifactId>
      <scope>provided</scope>
    </dependency>

    <dependency>
      <groupId>com.google.gwt</groupId>
      <artifactId>gwt-dev</artifactId>
      <scope>provided</scope>
    </dependency>

    <dependency>
      <groupId>com.google.guava</groupId>
      <artifactId>guava-gwt</artifactId>
    </dependency>

    <dependency>
      <groupId>junit</groupId>
      <artifactId>junit</artifactId>
      <version>4.8.1</version>
      <scope>provided</scope>
    </dependency>

    <dependency>
      <groupId>javax.validation</groupId>
      <artifactId>validation-api</artifactId>
      <scope>provided</scope>
    </dependency>

    <dependency>
      <groupId>javax.validation</groupId>
      <artifactId>validation-api</artifactId>
      <classifier>sources</classifier>
      <scope>provided</scope>
    </dependency>
  </dependencies>

  <profiles>
    <profile>
      <id>integration-test</id>
      <build>
        <plugins>
          <plugin>
            <artifactId>maven-surefire-plugin</artifactId>
            <configuration>
              <skipTests>false</skipTests>
              <additionalClasspathElements>
                <additionalClasspathElement>${basedir}/${testOutputDirectory}/</additionalClasspathElement>
                <additionalClasspathElement>${basedir}/src/main/java/</additionalClasspathElement>
                <additionalClasspathElement>${basedir}/src/test/java/</additionalClasspathElement>
              </additionalClasspathElements>
              <useManifestOnlyJar>false</useManifestOnlyJar>
              <forkMode>pertest</forkMode>
              <argLine>${argLine} -Xmx1500m -Derrai.devel.nocache=true -Derrai.codegen.permissive=false</argLine>

              <systemProperties>
                <!-- Must disable long polling for automated tests to succeed -->
                <property>
                  <name>errai.hosted_mode_testing</name>
                  <value>true</value>
                </property>
                <!-- Do not accidently package server test marshallers when building Errai -->
                <property>
                  <name>errai.marshalling.server.classOutput.enabled</name>
                  <value>false</value>
                </property>
              </systemProperties>
              <includes>
                <include>**/AllDataBindingTests.java</include>
              </includes>
            </configuration>
          </plugin>
          <plugin>
            <groupId>org.jboss.errai</groupId>
            <artifactId>jacoco-gwt-maven-plugin</artifactId>
            <version>0.5.4.201202141554</version>
            <executions>
              <execution>
                <id>jacoco-initialize</id>
                <phase>initialize</phase>
                <goals>
                  <goal>prepare-agent</goal>
                </goals>
              </execution>
              <execution>
                <id>jacoco-site</id>
                <phase>site</phase>
                <goals>
                  <goal>report</goal>
                </goals>
              </execution>
            </executions>
          </plugin>
        </plugins>
      </build>
    </profile>
  </profiles>
</project><|MERGE_RESOLUTION|>--- conflicted
+++ resolved
@@ -4,7 +4,7 @@
   <parent>
     <artifactId>errai-parent</artifactId>
     <groupId>org.jboss.errai</groupId>
-<version>3.0-SNAPSHOT</version>
+    <version>2.2.0-SNAPSHOT</version>
   </parent>
   <modelVersion>4.0.0</modelVersion>
 
@@ -21,60 +21,6 @@
         <directory>src/main/resources</directory>
       </resource>
     </resources>
-<<<<<<< HEAD
-    <plugins>
-      <plugin>
-        <artifactId>maven-surefire-plugin</artifactId>
-        <configuration>
-          <skipTests>false</skipTests>
-          <additionalClasspathElements>
-            <additionalClasspathElement>${basedir}/${testOutputDirectory}/</additionalClasspathElement>
-            <additionalClasspathElement>${basedir}/src/main/java/</additionalClasspathElement>
-            <additionalClasspathElement>${basedir}/src/test/java/</additionalClasspathElement>
-          </additionalClasspathElements>
-          <useManifestOnlyJar>false</useManifestOnlyJar>
-          <forkMode>pertest</forkMode>
-          <argLine>${argLine} -Xmx1500m -Derrai.devel.nocache=true -Derrai.codegen.permissive=false</argLine>
-
-          <systemProperties>
-            <!-- Must disable long polling for automated tests to succeed -->
-            <property>
-              <name>errai.hosted_mode_testing</name>
-              <value>true</value>
-            </property>
-            <!-- Do not accidently package server test marshallers when building 
-              Errai -->
-            <property>
-              <name>errai.marshalling.server.classOutput.enabled</name>
-              <value>false</value>
-            </property>
-          </systemProperties>
-        </configuration>
-      </plugin>
-      <plugin>
-        <groupId>org.jboss.errai</groupId>
-        <artifactId>jacoco-gwt-maven-plugin</artifactId>
-        <version>0.5.4.201202141554</version>
-        <executions>
-          <execution>
-            <id>jacoco-initialize</id>
-            <phase>initialize</phase>
-            <goals>
-              <goal>prepare-agent</goal>
-            </goals>
-          </execution>
-          <execution>
-            <id>jacoco-site</id>
-            <phase>site</phase>
-            <goals>
-              <goal>report</goal>
-            </goals>
-          </execution>
-        </executions>
-      </plugin>
-    </plugins>
-=======
->>>>>>> e3529528
   </build>
 
   <dependencies>
